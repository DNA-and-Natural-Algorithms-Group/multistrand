--- conflicted
+++ resolved
@@ -2,11 +2,6 @@
 ## Often recurring experimental setups
 from multistrand.objects import Complex, Domain, Strand, StopCondition
 from multistrand.options import Options
-<<<<<<< HEAD
-
-
-=======
->>>>>>> 55089fdf
 
 
 def setBoltzmann(complexIn, trials):
