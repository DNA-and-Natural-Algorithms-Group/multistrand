#
# Copyright (c) 2007-2010 Caltech. All rights reserved.
#   Coded by: Joseph Schaeffer (schaeffer@dna.caltech.edu)   [maintainer]
#  	             Chris Berlind (cberlind@dna.caltech.edu)
#

# A useful line for debugging dependencies:
#    @echo Rule expansion: $@ is target, [$?] deps newer, all: [$^].
#
# Note that all python build deps and so on are handled by python's distutils now, this 
#  Makefile just invokes it correctly and places the .o / built version in known locations.
# 

vpath %.h include
<<<<<<< HEAD
INCLUDES = utility.h sequtil.h energymodel.h loop.h move.h moveutil.h optionlists.h python_options.h scomplex.h scomplexlist.h energyoptions.h simoptions.h ssystem.h strandordering.h 
=======
INCLUDES = energymodel.h loop.h move.h optionlists.h python_options.h scomplex.h scomplexlist.h ssystem.h strandordering.h simoptions.h
>>>>>>> a525321a

SOURCES_LOOP = loop.cc move.cc moveutil.cc
SOURCES_ENERGYMODEL = energymodel.cc nupackenergymodel.cc viennaenergymodel.cc
SOURCES_STATE = scomplex.cc scomplexlist.cc strandordering.cc
<<<<<<< HEAD
SOURCES_SYSTEM =  utility.cc sequtil.cc  energyoptions.cc simoptions.cc ssystem.cc 
=======
SOURCES_SYSTEM = ssystem.cc simoptions.cc
>>>>>>> a525321a
SOURCES_OPTIONS = optionlists.cc python_options.cc
SOURCES_TESTING = testingmain.cc

SOURCES = $(SOURCES_LOOP) $(SOURCES_ENERGYMODEL) $(SOURCES_STATE) $(SOURCES_SYSTEM) $(SOURCES_OPTIONS) $(SOURCES_TESTING)

# separate the objects to make it a bit easier on ourselves when compiling targets
#  for the python library package.

#echo "Hello, this is Makefile"

VPATH=loop state system energymodel include interface

MAIN_OBJECT = testingmain.o
<<<<<<< HEAD
OBJECTS = sequtil.o loop.o scomplex.o  energymodel.o viennaenergymodel.o nupackenergymodel.o move.o moveutil.o energyoptions.o  simoptions.o ssystem.o scomplexlist.o strandordering.o python_options.o optionlists.o 
=======
OBJECTS = loop.o scomplex.o energymodel.o viennaenergymodel.o nupackenergymodel.o move.o ssystem.o simoptions.o scomplexlist.o strandordering.o python_options.o optionlists.o 
>>>>>>> a525321a


OBJPATH=obj
OBJECTS := $(OBJECTS:%=$(OBJPATH)/%)
MAIN_OBJECT := $(MAIN_OBJECT:%=$(OBJPATH)/%)

MULTISTRAND_INCLUDES := -I $(realpath ./include)

PYTHON_INCLUDES 	  = -I /usr/include/python2.7

## utility function for searching a path: 
## [main idea via the make info manual] 
## 1st param is file to search for, 2nd is space separated list
##  of paths (e.g. PATH environment variable with :'s changed to spaces)
## Works by clever use of the wildcard function's expansion to
## all matching files. addsuffix adds it to each path, so wildcard checks
## all the combinations and firstword is the one [in standard PATH precedence]
## that'd take priority, if it exists.

any_path_search = $(firstword $(wildcard $(addsuffix /$(1), $(2))))
path_search = $(call any_path_search,$(1),$(subst :, ,$(PATH)))

## use via, eg PYTHON := $(call path_search,python)
## or          PYTHON := $(call any_path_search,/opt/local/bin /usr/bin)

find_executable = $(strip $(firstword $(foreach file,$(1),$(call path_search,$(file)))))

## The next two blocks try to work out either a usable python version
## or if it can't find that it will just use your base python version.
##
## The debug symbols compiled version it tries some default names,
## which should be in the path. If you have a differently named version,
## or one that's not in the path, consider sym linking it in ~/bin or some
## other location in your path. E.g., I did the following:
##
## ln -s ~/Python2.6_debug/bin/python2.6 ~/bin/python2.6-dbg
## 
## Which places it in my path and with one of the searched-for names.
## If there's a better 'default' set of names for the debug version,
## we can add it to the list checked.
##
PYTHON_NAMES       := python python2.7
PYTHON_DEBUG_NAMES := python-debug
PYTHON_COMMAND = $(call find_executable,$(PYTHON_NAMES))
PYTHON_DEBUG_COMMAND = $(call find_executable,$(PYTHON_DEBUG_NAMES) $(PYTHON_NAMES))

ifeq ($(PYTHON_COMMAND),)
$(error Could not find any python executable in your PATH.)
endif

ifeq ($(call find_executable,$(PYTHON_DEBUG_NAMES)),)
$(warning Could not find a debugging python executable in your PATH. Compiling the extension module with a standard python executable.)
endif

# flag blocks for C compilation
CFLAGS_RELEASE = -O3 
CFLAGS_DEBUG = -g -Wconversion -DDEBUG_MACROS -DDEBUG 
#CFLAGS_INTERFACE  = -DPYTHON_THREADS 

<<<<<<< HEAD
#CFLAGS := $(CFLAGS_DEBUG)
CFLAGS := $(CFLAGS_RELEASE)
=======
#CFLAGS := $(CFLAGS_RELEASE)
CFLAGS := $(CFLAGS_DEBUG) 

>>>>>>> a525321a
INCLUDEPATHS = $(MULTISTRAND_INCLUDES) $(PYTHON_INCLUDES)

LIBRARIES= $(LIBRARYPATHS) -lpython2.7

# note that LIB_INTERFACE stuff is now all handled by python's distutils, we don't need to
# worry about any boost stuff, etc.
#LIB_INTERFACE = -shared $(BOOSTLIB)

CC = g++
COMPILE = $(CC) $(CFLAGS) $(INCLUDEPATHS) 
LINK = $(CC) $(CFLAGS) $(LIBRARIES)


all: package

Multistrand: Multistrand-internal

.PHONY: all package Multistrand
# primary targets

.PHONY: debug package-debug
# debug targets

.PHONY: clean package-clean package-debug-clean distclean
# cleaning targets

.PHONY: dircheck Multistrand-internal 
# utilities

.PHONY: docs
# documentation

# .PHONE: These rules MUST run their commands.  
#
# Note that Multistrand-internal is a phony rule used to build the
# directories. If someone uses the target Multistrand, they get what
# they deserve?
# 

.SUFFIXES:
# clear out all the implicit rules that might be run.

# Targets for cleaning up our builds.
clean: package-clean

package-clean:
	@echo Cleaning up old object files, shared libraries.
	$(PYTHON_COMMAND) setup.py clean -b ./ -t obj/package/ --build-lib ./
# NOTE: DO NOT USE --all IN THE ABOVE COMMAND! Perhaps later if we build binaries to ./bin
# and libraries to ./lib it'll be possible, but right now that may
# delete your distribution.
	-rm -rf multistrand/

package-debug-clean:
	@echo Cleaning up old object files, shared libraries.
	$(PYTHON_DEBUG_COMMAND) setup.py clean -b ./ -t obj/package_debug/ --build-lib ./
# NOTE: DO NOT USE --all IN THE ABOVE COMMAND! Perhaps later if we build binaries to ./bin
# and libraries to ./lib it'll be possible, but right now that may
# delete your distribution.
	-rm -rf multistrand/

package-profiler-clean:
	@echo Cleaning up old object files, shared libraries.
	$(PYTHON_COMMAND) setup.py clean -b ./ -t obj/package_profiler/ --build-lib ./
# NOTE: DO NOT USE --all IN THE ABOVE COMMAND! Perhaps later if we build binaries to ./bin
# and libraries to ./lib it'll be possible, but right now that may
# delete your distribution.
	-rm -rf multistrand/

distclean: package-clean package-debug-clean clean
	@echo Removing object file directories.
	-rmdir obj/package_debug/
	-rmdir obj/package/
	-rmdir obj/

# Package build targets
package:
	@echo Building the 'multistrand' Python package.
	@if [ -d obj/package_debug/ ]; then $(MAKE) package-debug-clean; fi
	@if [ -d obj/package_profiler/ ]; then $(MAKE) package-profiler-clean; fi
	$(PYTHON_COMMAND) setup.py build -b ./ -t obj/package/ --build-lib ./ --debug
	@echo Package is now [hopefully] built, you can import it via "import multistrand" if the current directory is in your sys.path. You can install the package via 'make install' to have it installed in your Python site packages - you may need to 'sudo make install' if it complains about permissions..

package-profiler:
	@echo Building the 'multistrand' Python package.
	@if [ -d obj/package_debug/ ]; then $(MAKE) package-debug-clean; fi
	@if [ -d obj/package/ ]; then $(MAKE) package-clean; fi
	$(PYTHON_COMMAND) setup.py build -b ./ -t obj/package_profiler/ --build-lib ./ --debug --use-profiler-defs
	@echo Package is now [hopefully] built, you can import it via "import multistrand" if the current directory is in your sys.path. You can install the package via 'make install' to have it installed in your Python site packages - you may need to 'sudo make install' if it complains about permissions.
package-debug:
	@echo Building the 'multistrand' Python package, with debugging symbols enabled.
	@if [ -d obj/package/ ]; then $(MAKE) package-clean; fi
	@if [ -d obj/package_profiler/ ]; then $(MAKE) package-profiler-clean; fi
	$(PYTHON_DEBUG_COMMAND) setup.py build -b ./ -t obj/package_debug/ --build-lib ./ --debug --use-debug-defs
	@echo Package is now [hopefully] built, you can import it via "import multistrand" if the current directory is in your sys.path. You can install the package via 'make install' to have it installed in your Python site packages - you may need to 'sudo make install' if it complains about permissions..

#documentation
docs:
	@cd doc/ && $(MAKE) clean; $(MAKE) html

#install
install:
	@echo Installing the 'multistrand' Python package to your python site-packages.
	$(PYTHON_COMMAND) setup.py install




# targets for setting up debugging flags.

debug: CFLAGS := $(CFLAGS_DEBUG) 
debug: clean Multistrand

# utilities targets
dircheck:
	@if [ ! -d obj ]; then mkdir obj; echo Creating obj/; fi

Multistrand-internal: dircheck Multistrand




# How to build the object files.
$(OBJPATH)/%.o: %.cc $(INCLUDES) 
	$(COMPILE) $< -c -o $@

Multistrand: $(MAIN_OBJECT) $(OBJECTS)
	rm -f Multistrand
	$(LINK) $(CFLAGS) $(LIBRARIES) $(filter-out dircheck,$^) -o  Multistrand 

# Indirectly more also depend on loop.h via headers: scomplex.h
# ssystem.h strandordering.h should generate these directly via a
# script, see note in todos.org:
# [[id:38BF8831-172D-4BC3-8B7A-D6B2EA95FE22][Code]]
#
# This is true of several others as well.<|MERGE_RESOLUTION|>--- conflicted
+++ resolved
@@ -12,20 +12,12 @@
 # 
 
 vpath %.h include
-<<<<<<< HEAD
 INCLUDES = utility.h sequtil.h energymodel.h loop.h move.h moveutil.h optionlists.h python_options.h scomplex.h scomplexlist.h energyoptions.h simoptions.h ssystem.h strandordering.h 
-=======
-INCLUDES = energymodel.h loop.h move.h optionlists.h python_options.h scomplex.h scomplexlist.h ssystem.h strandordering.h simoptions.h
->>>>>>> a525321a
 
 SOURCES_LOOP = loop.cc move.cc moveutil.cc
 SOURCES_ENERGYMODEL = energymodel.cc nupackenergymodel.cc viennaenergymodel.cc
 SOURCES_STATE = scomplex.cc scomplexlist.cc strandordering.cc
-<<<<<<< HEAD
 SOURCES_SYSTEM =  utility.cc sequtil.cc  energyoptions.cc simoptions.cc ssystem.cc 
-=======
-SOURCES_SYSTEM = ssystem.cc simoptions.cc
->>>>>>> a525321a
 SOURCES_OPTIONS = optionlists.cc python_options.cc
 SOURCES_TESTING = testingmain.cc
 
@@ -34,16 +26,10 @@
 # separate the objects to make it a bit easier on ourselves when compiling targets
 #  for the python library package.
 
-#echo "Hello, this is Makefile"
-
 VPATH=loop state system energymodel include interface
 
 MAIN_OBJECT = testingmain.o
-<<<<<<< HEAD
 OBJECTS = sequtil.o loop.o scomplex.o  energymodel.o viennaenergymodel.o nupackenergymodel.o move.o moveutil.o energyoptions.o  simoptions.o ssystem.o scomplexlist.o strandordering.o python_options.o optionlists.o 
-=======
-OBJECTS = loop.o scomplex.o energymodel.o viennaenergymodel.o nupackenergymodel.o move.o ssystem.o simoptions.o scomplexlist.o strandordering.o python_options.o optionlists.o 
->>>>>>> a525321a
 
 
 OBJPATH=obj
@@ -99,18 +85,12 @@
 endif
 
 # flag blocks for C compilation
-CFLAGS_RELEASE = -O3 
-CFLAGS_DEBUG = -g -Wconversion -DDEBUG_MACROS -DDEBUG 
+CFLAGS_RELEASE = -O3
+CFLAGS_DEBUG   = -g -Wconversion -DDEBUG_MACROS -DDEBUG
 #CFLAGS_INTERFACE  = -DPYTHON_THREADS 
 
-<<<<<<< HEAD
 #CFLAGS := $(CFLAGS_DEBUG)
 CFLAGS := $(CFLAGS_RELEASE)
-=======
-#CFLAGS := $(CFLAGS_RELEASE)
-CFLAGS := $(CFLAGS_DEBUG) 
-
->>>>>>> a525321a
 INCLUDEPATHS = $(MULTISTRAND_INCLUDES) $(PYTHON_INCLUDES)
 
 LIBRARIES= $(LIBRARYPATHS) -lpython2.7
@@ -120,8 +100,9 @@
 #LIB_INTERFACE = -shared $(BOOSTLIB)
 
 CC = g++
-COMPILE = $(CC) $(CFLAGS) $(INCLUDEPATHS) 
+COMPILE = $(CC) $(CFLAGS) $(INCLUDEPATHS)
 LINK = $(CC) $(CFLAGS) $(LIBRARIES)
+
 
 
 all: package
@@ -230,16 +211,13 @@
 
 Multistrand-internal: dircheck Multistrand
 
-
-
-
 # How to build the object files.
 $(OBJPATH)/%.o: %.cc $(INCLUDES) 
 	$(COMPILE) $< -c -o $@
 
 Multistrand: $(MAIN_OBJECT) $(OBJECTS)
 	rm -f Multistrand
-	$(LINK) $(CFLAGS) $(LIBRARIES) $(filter-out dircheck,$^) -o  Multistrand 
+	$(LINK) $(CFLAGS) $(LIBRARIES) $(filter-out dircheck,$^) -o Multistrand
 
 # Indirectly more also depend on loop.h via headers: scomplex.h
 # ssystem.h strandordering.h should generate these directly via a
