--- conflicted
+++ resolved
@@ -12,10 +12,6 @@
 #define STOPTYPE_LOOSE_STRUCTURE               3
 #define STOPTYPE_PERCENT_OR_COUNT_STRUCTURE    4
 
-<<<<<<< HEAD
-=======
-#include <stdlib.h>
->>>>>>> 70771cf4
 #include <python2.6/Python.h>
 // for PyObject *
 
