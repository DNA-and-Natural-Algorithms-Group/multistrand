--- conflicted
+++ resolved
@@ -17,12 +17,7 @@
 
 class orderinglist {
 public:
-<<<<<<< HEAD
 	orderinglist(int insize, int in_id, char *inTag, char *inSeq, char *inCodeSeq, char* inStruct);
-=======
-	orderinglist(int insize, int in_id, char *inTag, char *inSeq,
-			char *inCodeSeq, char* inStruct);
->>>>>>> a525321a
 	~orderinglist(void);
 	orderinglist *next, *prev;
 	char *thisTag, *thisSeq, *thisCodeSeq, *thisStruct;
@@ -36,22 +31,11 @@
 	StrandOrdering(void);
 	StrandOrdering(char *in_seq, char *in_struc, char *in_cseq);
 	StrandOrdering(orderinglist *beginning, orderinglist *ending, int numitems);
-<<<<<<< HEAD
 	StrandOrdering(char *in_seq, char *in_structure, char *in_cseq, class identList *strandids);
 	~StrandOrdering(void);
 	void cleanup(void);
 	static StrandOrdering * joinOrdering(StrandOrdering *first, StrandOrdering *second);
 	StrandOrdering *breakOrdering(Loop *firstOldBreak, Loop *secondOldBreak, Loop *firstNewBreak, Loop *secondNewBreak); // maybe id or openloop pointer
-=======
-	StrandOrdering(char *in_seq, char *in_structure, char *in_cseq,
-			class identList *strandids);
-	~StrandOrdering(void);
-	void cleanup(void);
-	static StrandOrdering * joinOrdering(StrandOrdering *first,
-			StrandOrdering *second);
-	StrandOrdering *breakOrdering(Loop *firstOldBreak, Loop *secondOldBreak,
-			Loop *firstNewBreak, Loop *secondNewBreak); // maybe id or openloop pointer
->>>>>>> a525321a
 	void reorder(OpenLoop *index); // reorder so that open loop passed is the available openloop
 	void addBasepair(char *first_bp, char *second_bp);
 	void breakBasepair(char *first_bp, char *second_bp);
@@ -62,12 +46,7 @@
 	// following three functions are used by SComplex::generateLoops
 	// to generate the loop structure of a given complex, using a flat representation of the starting sequence and structure.
 	// Note that the first function, generateFlatSequence, is given pointers to appopriate char * markers to hold the flat representation. Structure is very difficult to have based on the ordering, though, so perhaps it needs to be handled differently.
-<<<<<<< HEAD
 	void generateFlatSequence(char **sequence, char **structure, char **code_sequence);
-=======
-	void generateFlatSequence(char **sequence, char **structure,
-			char **code_sequence);
->>>>>>> a525321a
 
 	// this function converts an index into a previously given sequence from generateFlatSequence into a char * pointer into the appropriate strand's sequence at the given location.
 	char *convertIndex(int index);
@@ -91,17 +70,11 @@
 	int getStrandCount(void);
 
 	// updates and returns the current exterior base count.
-<<<<<<< HEAD
 	BaseCounter *getExteriorBases(void);
 	void updateLocalContext(void);
 	string toString(void);
 	OpenInfo& getLocalContext(void);
 
-=======
-	exterior_bases *getExteriorBases(void);
-	void updateLocalContext();
-	string toString(void);
->>>>>>> a525321a
 
 	// replaces the first open loop in the ordering with the second.
 	void replaceOpenLoop(Loop *oldLoop, Loop *newLoop);
@@ -111,14 +84,10 @@
 private:
 	char *seq, *struc, *strandnames;
 	int count;
-<<<<<<< HEAD
 	BaseCounter total_exterior_bases = BaseCounter();
 
 	OpenInfo openContext = OpenInfo();
 
-=======
-	exterior_bases total_exterior_bases;
->>>>>>> a525321a
 
 };
 
