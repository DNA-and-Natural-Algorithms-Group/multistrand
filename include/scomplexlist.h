/*
 Copyright (c) 2007-2008 Caltech. All rights reserved.
 Coded by: Joseph Schaeffer (schaeffer@dna.caltech.edu)
 */

#ifndef __SCOMPLEXLIST_H__
#define __SCOMPLEXLIST_H__

#include "scomplex.h"
#include "energymodel.h"
<<<<<<< HEAD
#include "optionlists.h"
#include <stdio.h>
=======
#include "optionlists.h" 

class SComplex;
>>>>>>> a525321a

#include <iostream>

<<<<<<< HEAD
using std::cout;
=======
class SComplexList
{
 public:
  SComplexList( EnergyModel *energyModel );
  ~SComplexList( void );
  SComplex *addComplex( StrandComplex *newComplex );
  void initializeList( void );
  double getTotalFlux( void );
  double getJoinFlux( void );
  int getCount( void );
  double *getEnergy( int volume_flag );
  void printComplexList( int printoptions );
  SComplex *dumpComplexListToPython( void );
  SComplex *doBasicChoice( double choice, double newtime );
  void doJoinChoice( double choice );
  bool checkStopComplexList( class complex_item *stoplist );
>>>>>>> a525321a

class SComplexListEntry;

<<<<<<< HEAD
class SComplexList {
public:
	SComplexList(EnergyModel *energyModel);
	~SComplexList(void);
	SComplexListEntry *addComplex(StrandComplex *newComplex);
	void initializeList(void);
	void regenerateMoves(void);
	double getTotalFlux(void);
	double getJoinFlux(SimOptions* sOptions = NULL);
	double getJoinFluxArr(void);
	double computeArrBiRate(SComplexListEntry*, StrandOrdering*);
	double cycleCrossRateArr(StrandOrdering*, StrandOrdering*);
//	double computeCrossRateArr(OpenLoop*, OpenLoop*);
	int getCount(void);
	double *getEnergy(int volume_flag);
	void printComplexList();
	SComplexListEntry *getFirst(void);
	int doBasicChoice(double choice, double newtime);
	void doJoinChoice(double choice);
	bool checkStopComplexList(class complexItem *stoplist);
	string toString(void);
	void updateLocalContext(void);
=======
 private:
  bool checkStopComplexList_Bound( class complex_item *stoplist );
  bool checkStopComplexList_Structure_Disassoc( class complex_item *stoplist );
  bool checkLooseStructure( char *our_struc, char *stop_struc, int count );
  bool checkCountStructure( char *our_struc, char *stop_struc, int count );
  int numentries;
  int idcounter;
  SComplex *first;
  EnergyModel *dnaEnergyModel;
  double joinRate;
  
};
>>>>>>> a525321a

private:
	bool checkStopComplexList_Bound(class complexItem *stoplist);
	bool checkStopComplexList_Structure_Disassoc(class complexItem *stoplist);
	bool checkLooseStructure(char *our_struc, char *stop_struc, int count);
	bool checkCountStructure(char *our_struc, char *stop_struc, int count);
	int numentries;
	int idcounter;
	SComplexListEntry *first;
	EnergyModel *dnaEnergyModel;
	double joinRate;

<<<<<<< HEAD
=======
// FD: Why use generic datastructures when you can make your own???
// FD: A SComplexList contains SComplexes that make up a linked list.
// FD: The SComplex contains the actual StrandComplex. Way to go.

class SComplex
{
 public:
  SComplex( StrandComplex *newComplex, int newid );
  ~SComplex( void );
  void setEnergyAndRate( EnergyModel *em );
  void printComplex( int printtype, EnergyModel *em );
  void dumpComplexEntryToPython( int *our_id, char **names, char **sequence, char **structure, double *our_energy);
  int id;
  StrandComplex *thisComplex;
  double energy;
  energyS ee_energy;
  double rate;
  SComplex *next;
>>>>>>> a525321a
};

class SComplexListEntry {
public:
	SComplexListEntry(StrandComplex *newComplex, int newid);
	~SComplexListEntry(void);
	void initializeComplex(void);
	void regenerateMoves(void);
	void fillData(EnergyModel *em);
	string toString( EnergyModel *em);
	void dumpComplexEntryToPython(int *our_id, char **names, char **sequence, char **structure, double *our_energy);
	int id;
	StrandComplex *thisComplex;
	double energy;
	energyS ee_energy;
	double rate;
	SComplexListEntry *next;
};

#endif
<|MERGE_RESOLUTION|>--- conflicted
+++ resolved
@@ -8,41 +8,15 @@
 
 #include "scomplex.h"
 #include "energymodel.h"
-<<<<<<< HEAD
 #include "optionlists.h"
 #include <stdio.h>
-=======
-#include "optionlists.h" 
-
-class SComplex;
->>>>>>> a525321a
 
 #include <iostream>
 
-<<<<<<< HEAD
 using std::cout;
-=======
-class SComplexList
-{
- public:
-  SComplexList( EnergyModel *energyModel );
-  ~SComplexList( void );
-  SComplex *addComplex( StrandComplex *newComplex );
-  void initializeList( void );
-  double getTotalFlux( void );
-  double getJoinFlux( void );
-  int getCount( void );
-  double *getEnergy( int volume_flag );
-  void printComplexList( int printoptions );
-  SComplex *dumpComplexListToPython( void );
-  SComplex *doBasicChoice( double choice, double newtime );
-  void doJoinChoice( double choice );
-  bool checkStopComplexList( class complex_item *stoplist );
->>>>>>> a525321a
 
 class SComplexListEntry;
 
-<<<<<<< HEAD
 class SComplexList {
 public:
 	SComplexList(EnergyModel *energyModel);
@@ -65,20 +39,6 @@
 	bool checkStopComplexList(class complexItem *stoplist);
 	string toString(void);
 	void updateLocalContext(void);
-=======
- private:
-  bool checkStopComplexList_Bound( class complex_item *stoplist );
-  bool checkStopComplexList_Structure_Disassoc( class complex_item *stoplist );
-  bool checkLooseStructure( char *our_struc, char *stop_struc, int count );
-  bool checkCountStructure( char *our_struc, char *stop_struc, int count );
-  int numentries;
-  int idcounter;
-  SComplex *first;
-  EnergyModel *dnaEnergyModel;
-  double joinRate;
-  
-};
->>>>>>> a525321a
 
 private:
 	bool checkStopComplexList_Bound(class complexItem *stoplist);
@@ -91,27 +51,6 @@
 	EnergyModel *dnaEnergyModel;
 	double joinRate;
 
-<<<<<<< HEAD
-=======
-// FD: Why use generic datastructures when you can make your own???
-// FD: A SComplexList contains SComplexes that make up a linked list.
-// FD: The SComplex contains the actual StrandComplex. Way to go.
-
-class SComplex
-{
- public:
-  SComplex( StrandComplex *newComplex, int newid );
-  ~SComplex( void );
-  void setEnergyAndRate( EnergyModel *em );
-  void printComplex( int printtype, EnergyModel *em );
-  void dumpComplexEntryToPython( int *our_id, char **names, char **sequence, char **structure, double *our_energy);
-  int id;
-  StrandComplex *thisComplex;
-  double energy;
-  energyS ee_energy;
-  double rate;
-  SComplex *next;
->>>>>>> a525321a
 };
 
 class SComplexListEntry {
