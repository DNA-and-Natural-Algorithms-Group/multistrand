/*
 Copyright (c) 2007-2008 Caltech. All rights reserved.
 Coded by: Joseph Schaeffer (schaeffer@dna.caltech.edu)
 */

// Implementation of the StrandComplex object found in scomplex.h
#include <string.h>
#include <assert.h>
#include "scomplex.h"
#include <vector>

// TODO: i'd like to optimize this lookup. It really should be just a bitwise
//  or, and an array lookup, the extra function call annoys me.
extern int baseLookup(char base);

StrandComplex::StrandComplex(char *seq, char *struc) {
<<<<<<< HEAD
=======

>>>>>>> a525321a
	char *tempseq = (char *) new char[strlen(seq) + 1];
	char *tempstruct = (char *) new char[strlen(struc) + 1];
	char * tempcseq = (char *) new char[strlen(seq) + 1];
	strcpy(tempseq, seq);
	strcpy(tempcseq, seq);
	strcpy(tempstruct, struc);
<<<<<<< HEAD
	for (int loop = 0; loop < strlen(tempcseq); loop++)
		tempcseq[loop] = baseLookup(tempcseq[loop]);

	beginLoop = NULL;
	kineticMoves = NULL;
	ordering = new StrandOrdering(tempseq, tempstruct, tempcseq);
	delete[] tempseq;
	delete[] tempstruct;
	delete[] tempcseq;

}

StrandComplex::StrandComplex(char *seq, char *struc, class identList *id_list) {

	char *tempseq = (char *) new char[strlen(seq) + 1];
	char *tempstruct = (char *) new char[strlen(struc) + 1];
	char * tempcseq = (char *) new char[strlen(seq) + 1];
	strcpy(tempseq, seq);
	strcpy(tempcseq, seq);
	strcpy(tempstruct, struc);
	for (int loop = 0; loop < strlen(tempcseq); loop++)
		tempcseq[loop] = baseLookup(tempcseq[loop]);
	//  exteriorBases.A = exteriorBases.T = exteriorBases.C = exteriorBases.G = 0;

	beginLoop = NULL;
	kineticMoves = NULL;
	ordering = new StrandOrdering(tempseq, tempstruct, tempcseq, id_list);
=======

	for (int loop = 0; loop < strlen(tempcseq); loop++){
		tempcseq[loop] = baseLookup(tempcseq[loop]);
	}

	beginLoop = NULL;
	ordering = new StrandOrdering(tempseq, tempstruct, tempcseq);
>>>>>>> a525321a
	delete[] tempseq;
	delete[] tempstruct;
	delete[] tempcseq;

<<<<<<< HEAD
}

StrandComplex::StrandComplex(StrandOrdering *newOrdering) {
	ordering = newOrdering;
	beginLoop = ordering->getLoop();
	kineticMoves = NULL;
	totalFlux = 0.0;
}

StrandComplex::~StrandComplex(void) {
=======
	// ZIFNAB BEGIN WORK HERE - INITIALIZE ORDERING
	// create full loop structure here
}

StrandComplex::StrandComplex(char *seq, char *struc, class identlist *id_list) {

	char *tempseq = (char *) new char[strlen(seq) + 1];
	char *tempstruct = (char *) new char[strlen(struc) + 1];
	char * tempcseq = (char *) new char[strlen(seq) + 1];
	strcpy(tempseq, seq);
	strcpy(tempcseq, seq);
	strcpy(tempstruct, struc);
	for (int loop = 0; loop < strlen(tempcseq); loop++){
		tempcseq[loop] = baseLookup(tempcseq[loop]);
	}

	beginLoop = NULL;
	ordering = new StrandOrdering(tempseq, tempstruct, tempcseq, id_list);
	delete[] tempseq;
	delete[] tempstruct;
	delete[] tempcseq;

	// ZIFNAB BEGIN WORK HERE - INITIALIZE ORDERING
	// create full loop structure here
}

StrandComplex::StrandComplex(StrandOrdering *newOrdering) {
	ordering = newOrdering;
	beginLoop = ordering->getLoop();
	//kineticMoves = NULL;
	totalFlux = 0.0;
}

StrandComplex::~StrandComplex(void) {
	//assert( sequence != NULL );
	//delete[] sequence;
	//assert( structure != NULL );
	//delete[] structure;
	//assert( charsequence != NULL );
	//delete[] charsequence;
>>>>>>> a525321a
	// we cannot delete this here now, as they could be associated with a strandordering that will live on when the complex dies.
	if (ordering != NULL)
		delete ordering;
}

typedef std::vector<Loop*> LoopVector;

void StrandComplex::cleanup(void) {
	LoopVector loops;
	loops.push_back(beginLoop);
	while (loops.size() > 0) {
		Loop* current = loops.back();
		loops.pop_back();
		for (int i = 0; i < current->getCurAdjacent(); i++)
			if (current->getAdjacent(i) != NULL)
				loops.push_back(current->getAdjacent(i));
		delete current;
	}
	beginLoop = NULL;
	ordering->cleanup();
}

/* 
 int StrandComplex::checkIDList( class identlist *stoplist, int id_count )

 checks a given ID list to see if it could be consistent with this complex's strands, and if so it reorders the current complex (if necessary) and returns 1, otherwise returns 0;

 */

<<<<<<< HEAD
int StrandComplex::checkIDList(class identList *stoplist, int id_count) {
=======
int StrandComplex::checkIDList(class identlist *stoplist, int id_count) {
>>>>>>> a525321a
	OpenLoop *temp;
	temp = ordering->checkIDList(stoplist, id_count);
	if (temp == NULL)
		return 0;

	ordering->reorder(temp);

	return 1;
}

int StrandComplex::checkIDBound(char *id) {
	return ordering->checkIDBound(id);
}

<<<<<<< HEAD
StrandComplex *StrandComplex::performComplexJoin(StrandComplex **complexes, char *types, int *index) {
=======
StrandComplex *StrandComplex::performComplexJoin(StrandComplex **complexes,
		char *types, int *index) {
>>>>>>> a525321a
	OpenLoop *loops[2];
	OpenLoop *new_loops[2] = { NULL, NULL };
	StrandOrdering *new_ordering = NULL;
	char *locations[2] = { NULL, NULL };
<<<<<<< HEAD

	// find the affected loops, and update indexes to be into those loops.
	loops[0] = complexes[0]->ordering->getIndex(types[0], &index[0], &locations[0]);
	loops[1] = complexes[1]->ordering->getIndex(types[1], &index[1], &locations[1]);

	// Strand Orderings are now ready to be joined.
	complexes[0]->ordering->reorder(loops[0]);
	complexes[1]->ordering->reorder(loops[1]);

	// Join the strand orderings.
	new_ordering = StrandOrdering::joinOrdering(complexes[0]->ordering, complexes[1]->ordering);

	// Join the open loops
	OpenLoop::performComplexJoin(loops, new_loops, types, index);

	// add the base pair into the output structure.
	new_ordering->addBasepair(locations[0], locations[1]);

	// replace the old open loops with the new ones in the ordering
	new_ordering->replaceOpenLoop(loops[0], new_loops[0]);
	new_ordering->replaceOpenLoop(loops[1], new_loops[1]);

	complexes[0]->beginLoop = new_ordering->getLoop();

=======

	// find the affected loops, and update indexes to be into those loops.
	loops[0] = complexes[0]->ordering->getIndex(types[0], &index[0],
			&locations[0]);
	loops[1] = complexes[1]->ordering->getIndex(types[1], &index[1],
			&locations[1]);

	// Strand Orderings are now ready to be joined.
	complexes[0]->ordering->reorder(loops[0]);
	complexes[1]->ordering->reorder(loops[1]);

	// Join the strand orderings.
	new_ordering = StrandOrdering::joinOrdering(complexes[0]->ordering,
			complexes[1]->ordering);

	// Join the open loops
	OpenLoop::performComplexJoin(loops, new_loops, types, index);

	// add the base pair into the output structure.
	new_ordering->addBasepair(locations[0], locations[1]);

	// replace the old open loops with the new ones in the ordering
	new_ordering->replaceOpenLoop(loops[0], new_loops[0]);
	new_ordering->replaceOpenLoop(loops[1], new_loops[1]);

	complexes[0]->beginLoop = new_ordering->getLoop();

>>>>>>> a525321a
	complexes[0]->beginLoop->verifyLoop(NULL, 0, NULL);

	loops[0]->cleanupAdjacent();
	delete loops[0];
	loops[1]->cleanupAdjacent();
	delete loops[1];

	delete complexes[1]->ordering;
	complexes[1]->ordering = NULL;
	return complexes[1];
}

StrandComplex *StrandComplex::doChoice(Move *move) {
	// TODO: fix for two affected loops being deleted, must get a 'good' starting loop for the complex still.
	Loop *temp = NULL, *temp2 = NULL, *temp3 = NULL;
	char id2, id3;

	temp2 = move->affected[0];
	temp3 = move->affected[1];

	assert(temp2 != NULL);

	id2 = temp2->getType();
	if (temp3 != NULL)
		id3 = temp3->getType();
	else
		id3 = 0;

	if (id2 == 'O' && id3 == 'O') { // Break the complex.
		Loop *newLoop[2] = { NULL, NULL };
		StrandOrdering *newOrdering = NULL;
<<<<<<< HEAD
		ordering->breakBasepair(move->getAffected(0)->getLocation(move, 0), move->getAffected(1)->getLocation(move, 1));
=======
		ordering->breakBasepair(move->getAffected(0)->getLocation(move, 0),
				move->getAffected(1)->getLocation(move, 1));
>>>>>>> a525321a
		Loop::performComplexSplit(move, &newLoop[0], &newLoop[1]);
		// We now have open loop pointers to the two resulting open loops.
		// Now need to link up the new open loops correctly in the strand ordering
		// and then split the ordering, using one piece to build a new complex, which we then need to return to the calling function (presumably a system which can then add the new complex into the environment.
<<<<<<< HEAD
		newOrdering = ordering->breakOrdering(temp2, temp3, newLoop[0], newLoop[1]);
=======
		newOrdering = ordering->breakOrdering(temp2, temp3, newLoop[0],
				newLoop[1]);
>>>>>>> a525321a
		beginLoop = ordering->getLoop();

		return (new StrandComplex(newOrdering)); // newComplex
	} else {
<<<<<<< HEAD
		if (move->getType() & MOVE_CREATE)	 // FD: test if we have a create-basepair move
			ordering->addBasepair(move->getAffected(0)->getLocation(move, 0), move->getAffected(0)->getLocation(move, 1));
		else if (move->getType() & MOVE_DELETE) // FD: test if we have a delete-basepair move
			ordering->breakBasepair(move->getAffected(0)->getLocation(move, 0), move->getAffected(1)->getLocation(move, 1));
=======
		if (move->getType() & MOVE_CREATE)
			ordering->addBasepair(move->getAffected(0)->getLocation(move, 0),
					move->getAffected(0)->getLocation(move, 1));
		else if (move->getType() & MOVE_DELETE)
			ordering->breakBasepair(move->getAffected(0)->getLocation(move, 0),
					move->getAffected(1)->getLocation(move, 1));
>>>>>>> a525321a

		temp = move->doChoice();

		if (id2 == 'O')
			ordering->replaceOpenLoop(temp2, temp);
		if (temp3 != NULL && id3 == 'O')
			ordering->replaceOpenLoop(temp3, temp);

		if (beginLoop == temp2 || beginLoop == temp3) {
			if (temp != NULL)
				beginLoop = temp;
			else
				assert(0);
		}
		beginLoop->verifyLoop( NULL, 0, NULL);
	}
	return NULL;
}

// used by generateLoops to handle loop traversals well.
struct intlist {
	int data;
	int seqlen;
	int pairtype;
	Loop *predec;
	struct intlist *next;
};

// ZIFNAB NEEDS CHANGE FOR SEQUENCE?STRUCTURE
int StrandComplex::generateLoops(void) {
	int *pairlist;
	char *newstruc;
	char *newseq;
	int loop, loop2, startpos, traverse, listlength, seqlen;
	int olflag = -1; // set to non -1 for internal open loops.
	int olseqlen = 0;
	int openloopcount; // used to track the offset for setting up adjacencies in the open loop.
	int depth = 0;
	struct intlist *stacklist, *stacklisttail, *templist = NULL, *templisttail =
<<<<<<< HEAD
	NULL, *temp_intlist;
=======
			NULL, *temp_intlist;
>>>>>>> a525321a
	Loop *newLoop;
	char *sequence, *structure, *charsequence;

	// ZIFNAB: begin work here 8/2.
	// ZIFNAB: done, completed change to convertIndex notation.
	// ZIFNAB: more work 8/22: sequence, charsequence are used oddly, which one is actually the character sequence? do loops get the character sequence or the code sequence pointer?
	// ZIFNAB: completed: sequence is the code sequence, which has translated A/G/C/T but non translated special characters. get index should be returning into the code sequence.
	ordering->generateFlatSequence(&charsequence, &structure, &sequence);

	pairlist = (int *) new int[strlen(sequence) + 1];
	newstruc = (char *) new char[strlen(sequence) + 1];
	newseq = (char *) new char[strlen(sequence) + 1];

	stacklist = new struct intlist;
	stacklist->data = -1;
	stacklist->seqlen = 0;
	stacklist->predec = NULL;
	stacklist->next = NULL;
	stacklisttail = stacklist;

	strcpy(newstruc, structure);

	for (loop = 0; loop < strlen(sequence); loop++) {
		newseq[loop] = baseLookup(charsequence[loop]);
		pairlist[loop] = -1;
		if (structure[loop] == '(')
			depth++;
		else if (structure[loop] == ')') {
			for (loop2 = loop; loop2 >= 0; loop2--) {
				if (newstruc[loop2] == '(') {
					newstruc[loop2] = '.';
					newstruc[loop] = '.';
					pairlist[loop] = loop2;
					pairlist[loop2] = loop;
					loop2 = -1;
				}
			}
			depth--;
		}
	}

	if (pairlist[0] != -1)
		stacklist->pairtype = pairtypes[newseq[0]][newseq[pairlist[0]]];

	if (depth != 0) {
		printf("Mismatched Parens in Start Structure.");
		return -1;
	}

	/* Algorithm which the following while loop implements:

	 Queue q, gq  (implemented by templist, stacklist respectively)
	 the queues contain data in the form of side lengths, the type of base pairing for the branch (or loop), the predecessor loop.

	 While ( gq is not empty )
	 {
	 Pop a loop l off gq (implemented as a character position, startpos)
	 Traverse l and count branches and side lengths.
	 Add branches to q (without info on predecessor loop)
	 Classify l and generate the Loop structure L
	 Modify q to contain L as predecessor.
	 Modify l's predecessor with L (use addAdjacent)
	 add q to gq (maintain order)
	 }
	 */

	while (stacklist != NULL) // as long as we have unexplored base pairs on the stack, keep going.
	{
		templist = NULL;
		templisttail = NULL;
		listlength = 0;
		seqlen = 0;
		startpos = stacklist->data;

		if (startpos != -1) {
			if (pairlist[startpos] != -1) {

				if (pairlist[startpos + 1] != -1) // there was an immediate connection after the starting position. Stack or bulge, typically.
						{
					traverse = pairlist[startpos + 1] + 1; // add one otherwise we take the same link backwards when the while loops starts.
					startpos = startpos + 1;
					templist = (struct intlist *) new struct intlist;
					templisttail = templist;
					templist->data = startpos;
					templist->seqlen = 0;
					templist->predec = NULL;
					templist->next = NULL;
<<<<<<< HEAD
					templist->pairtype = pairtypes[newseq[startpos]][newseq[pairlist[startpos]]];
=======
					templist->pairtype =
							pairtypes[newseq[startpos]][newseq[pairlist[startpos]]];
>>>>>>> a525321a
					// CHECK to make sure startpos+1 is the right index. FIXME 5/26
					listlength++;
				} else // we have unpaired bases after the initiating branch
				{
					traverse = startpos + 2;
					startpos++;
					seqlen++;
				}
			} else {
				traverse = startpos + 1;
				seqlen++;
			}
		} else // startpos == -1
		{
			traverse = startpos + 1;
		}
		if (startpos >= 0)
			if (sequence[startpos] == '_' || sequence[startpos] == '+') {
				//	    printf("Open Loop at olflag = %d\n",startpos);
				if (olflag != -1) // error, we shouldn't have more than one open loop specifier in a loop.
					printf("Multiple open loop specifiers in one loop!\n");

				olflag = startpos;
				seqlen--; // does not count towards sequence length
				olseqlen = seqlen;
			}

		// Current problem: last item generated will be the initial loop (the one which started this computation. Identify and eliminate addition/creation.
		// 2/11/04. START HERE - Resolved, see comment below
		while (traverse != startpos && traverse < strlen(sequence)) {
			if (sequence[traverse] == '_' || sequence[traverse] == '+') {
				//printf("Open Loop at olflag = %d\n",traverse);
				if (olflag != -1) // error, we shouldn't have more than one open loop specifier in a loop.
					printf("Multiple open loop specifiers in one loop!\n");

				olflag = traverse;
				olseqlen = seqlen;
				seqlen--; // does not count towards sequence length
			}
			if (pairlist[traverse] != -1) {
				if (pairlist[traverse] + 1 != startpos) // make sure this is not the initial pairing
						{
					if (templisttail == NULL) {
						templist = (struct intlist *) new struct intlist;
						templisttail = templist;
						templist->data = traverse;
						templist->seqlen = seqlen;
						templist->predec = NULL;
						templist->next = NULL;
<<<<<<< HEAD
						templist->pairtype = pairtypes[newseq[traverse]][newseq[pairlist[traverse]]];
						seqlen = 0;
					} else {
						templisttail->next = (struct intlist *) new struct intlist;
=======
						templist->pairtype =
								pairtypes[newseq[traverse]][newseq[pairlist[traverse]]];
						seqlen = 0;
					} else {
						templisttail->next =
								(struct intlist *) new struct intlist;
>>>>>>> a525321a
						templisttail->next->data = traverse;
						templisttail->next->seqlen = seqlen;
						templisttail->next->predec = NULL;
						templisttail->next->next = NULL;
<<<<<<< HEAD
						templisttail->next->pairtype = pairtypes[newseq[traverse]][newseq[pairlist[traverse]]];
=======
						templisttail->next->pairtype =
								pairtypes[newseq[traverse]][newseq[pairlist[traverse]]];
>>>>>>> a525321a
						seqlen = 0;
						templisttail = templisttail->next;
					}
				}
				traverse = pairlist[traverse] + 1;
				listlength++;
			} else {
				traverse++;
				seqlen++;
			}
		}

		// classification of loop type time.
		// classification should end up with a pointer to the new loop, newLoop.
		if (olflag != -1) // 'internal' open loop
				{
			//printf("listlength: %d\n",listlength);
			//printf("seqlen#0,1,olsq: %d,%d, %d\n", seqlen, templist?templist->seqlen:-1,olseqlen);
			int *OL_pairtypes;
			int *OL_sidelengths;
			char **OL_sequences;

			openloopcount = 0;
			// listlength is at least one.
			OL_pairtypes = (int *) new int[listlength];
			OL_sidelengths = (int *) new int[listlength + 1];
			OL_sequences = (char **) new char *[listlength + 1];
			// deletion for these is handled in the OpenLoop destructor.
			temp_intlist = templist;

			if (listlength == 1) {
				OL_sequences[0] = ordering->convertIndex(olflag); // CHANGED 01/06
				// removed +1 in index to hopefully fix the offset problems with open loops. This may require olflag to always be the last _ before the open loop, but that seems acceptable.
				OL_sidelengths[0] = seqlen - (olflag - stacklist->data - 1);
				OL_pairtypes[0] = stacklist->pairtype;
				OL_sequences[1] = ordering->convertIndex(stacklist->data);
				OL_sidelengths[1] = olflag - stacklist->data - 1;
				openloopcount = -1;
			} else // Algorithm follows:
				   // We need to find the circular rotation such that we always
				   // have the sequences in the correct 5'->3' ordering.
				   // 1. step through the list of adjacent helices till we find
				   //    the one immediately after the nick.
				   // 2. start adding adjacent helices, wrap around when we reach
				   //    the end of the list for the first time, until we've added
				   //    all listlength helices.
				   // 3. The final sequence and sidelength is the 5' dangle
				   //    adjacent to the nick.
			{
				temp_intlist = templist;
<<<<<<< HEAD
				for (loop = 0; loop < listlength - 1; loop++, temp_intlist = temp_intlist->next) {
=======
				for (loop = 0; loop < listlength - 1; loop++, temp_intlist =
						temp_intlist->next) {
>>>>>>> a525321a
					if (temp_intlist->data > olflag) // this data item is after the nick.
						break; // cause this loop to end.
					// temp_intlist will then be the first pairing after the nick.
				}

				OL_sequences[0] = ordering->convertIndex(olflag);
				if (temp_intlist == NULL)
					OL_sidelengths[0] = seqlen - olseqlen;
				else
					OL_sidelengths[0] = temp_intlist->seqlen - olseqlen;
				for (loop = 0; loop < listlength; loop++) {
					if (temp_intlist == NULL) {
						temp_intlist = templist;
						openloopcount = -openloopcount - 1;

						OL_pairtypes[loop] = stacklist->pairtype;
						if (loop != 0)
							OL_sidelengths[loop] = seqlen;
<<<<<<< HEAD
						OL_sequences[loop + 1] = ordering->convertIndex(stacklist->data);
=======
						OL_sequences[loop + 1] = ordering->convertIndex(
								stacklist->data);
>>>>>>> a525321a
					} else {
						if (openloopcount >= 0)
							openloopcount++;
						OL_pairtypes[loop] = temp_intlist->pairtype;
						if (loop != 0)
							OL_sidelengths[loop] = temp_intlist->seqlen;
<<<<<<< HEAD
						OL_sequences[loop + 1] = ordering->convertIndex(pairlist[temp_intlist->data]);
=======
						OL_sequences[loop + 1] = ordering->convertIndex(
								pairlist[temp_intlist->data]);
>>>>>>> a525321a
						temp_intlist = temp_intlist->next;
					}
				}
				OL_sidelengths[listlength] = olseqlen;
			}
			//for( loop = 0; loop <= listlength ; loop ++ )
			//printf("Seq %d: %s\n Length %d: %d\n",loop,OL_sequences[loop],loop,OL_sidelengths[loop]);
<<<<<<< HEAD
			newLoop = new OpenLoop(listlength, OL_pairtypes, OL_sidelengths, OL_sequences);
=======
			newLoop = new OpenLoop(listlength, OL_pairtypes, OL_sidelengths,
					OL_sequences);
>>>>>>> a525321a
			newLoop->initAdjacency(-(openloopcount + 1));
			ordering->addOpenLoop((OpenLoop *) newLoop, olflag);
			olflag = -1;
		} else if (traverse > strlen(sequence) - 1) // Open Loop
				// Will need another classifier here. (for non initiating open loops) (CHECK: This should now be covered by the above case.)
				{
			int *OL_pairtypes;
			int *OL_sidelengths;
			char **OL_sequences;
			if (listlength != 0) {
				OL_pairtypes = (int *) new int[listlength];
				OL_sidelengths = (int *) new int[listlength + 1];
				OL_sequences = (char **) new char *[listlength + 1];
				// deletion for these is handled in the OpenLoop destructor.
				temp_intlist = templist;
				/*	      OL_pairtypes[0] = stacklist->pairtype;
				 OL_sidelengths[0] = seqlen;
				 OL_sequences[0] = &sequence[stacklist->data]; */
				/* Hmmm, this doesn't work. I'm currently commenting it out
				 ... the problem appears to be that we need this for non open
				 loops, but for open loops it doesn't make any sense. */
				// Possibly a problem here, need to make sure sequences get paired correctly with lengths. FIXME
				OL_sequences[0] = ordering->convertIndex(stacklist->data);
				OL_sidelengths[listlength] = seqlen;
<<<<<<< HEAD
				for (loop = 0; loop < listlength; loop++, temp_intlist = temp_intlist->next) {
					OL_pairtypes[loop] = temp_intlist->pairtype;
					OL_sidelengths[loop] = temp_intlist->seqlen;
					OL_sequences[loop + 1] = ordering->convertIndex(pairlist[temp_intlist->data]);
				}

				newLoop = new OpenLoop(listlength, OL_pairtypes, OL_sidelengths, OL_sequences);
=======
				for (loop = 0; loop < listlength; loop++, temp_intlist =
						temp_intlist->next) {
					OL_pairtypes[loop] = temp_intlist->pairtype;
					OL_sidelengths[loop] = temp_intlist->seqlen;
					OL_sequences[loop + 1] = ordering->convertIndex(
							pairlist[temp_intlist->data]);
				}

				newLoop = new OpenLoop(listlength, OL_pairtypes, OL_sidelengths,
						OL_sequences);
>>>>>>> a525321a
				ordering->addOpenLoop((OpenLoop *) newLoop, stacklist->data);
			} else {
				OL_sidelengths = (int *) new int[listlength + 1];
				OL_sequences = (char **) new char *[listlength + 1];
				OL_sidelengths[0] = seqlen;
				OL_sequences[0] = ordering->convertIndex(-1);
				newLoop = new OpenLoop(0, NULL, OL_sidelengths, OL_sequences); // open chain
				ordering->addOpenLoop((OpenLoop *) newLoop, -1);
			}
		} else if (listlength > 2) // MultiLoop
				{
			int *ML_pairtypes;
			int *ML_sidelengths;
			char **ML_sequences;
			ML_pairtypes = (int *) new int[listlength];
			ML_sidelengths = (int *) new int[listlength];
			ML_sequences = (char **) new char *[listlength];
			// deletion for these is handled in the OpenLoop destructor.
			temp_intlist = templist;
			// Possibly a problem here, need to make sure sequences get paired correctly with lengths. FIXME
			/*
			 // old code for pairtypes and sidelengths for multiloop. uncomment the above and below to restore old sequencing.
			 ML_pairtypes[0] = stacklist->pairtype;
			 ML_sidelengths[0] = seqlen;
			 ML_sequences[1] = &sequence[stacklist->data];
			 for( loop = 1; loop < listlength; loop++, temp_intlist = temp_intlist->next)
			 {
			 ML_pairtypes[loop] = temp_intlist->pairtype;
			 ML_sidelengths[loop] = temp_intlist->seqlen;
			 if( loop == listlength - 1 )
			 ML_sequences[0] = &sequence[pairlist[temp_intlist->data]];
			 else
			 ML_sequences[loop+1] = &sequence[pairlist[temp_intlist->data]];
			 }
			 */

			// new code for pairtypes, sidelengths, seqs for multiloop, matching sequencing correctly.
			ML_pairtypes[0] = stacklist->pairtype;
			ML_sidelengths[0] = temp_intlist->seqlen;
<<<<<<< HEAD
			ML_sequences[1] = ordering->convertIndex(pairlist[temp_intlist->data]);
=======
			ML_sequences[1] = ordering->convertIndex(
					pairlist[temp_intlist->data]);
>>>>>>> a525321a
			for (loop = 1; loop < listlength; loop++) {
				ML_pairtypes[loop] = temp_intlist->pairtype;
				temp_intlist = temp_intlist->next;
				if (loop == listlength - 1) {
					ML_sidelengths[loop] = seqlen;
					ML_sequences[0] = ordering->convertIndex(stacklist->data);
				} else {
					ML_sidelengths[loop] = temp_intlist->seqlen;
<<<<<<< HEAD
					ML_sequences[loop + 1] = ordering->convertIndex(pairlist[temp_intlist->data]);
=======
					ML_sequences[loop + 1] = ordering->convertIndex(
							pairlist[temp_intlist->data]);
>>>>>>> a525321a
				}
			}
			// end new code.

<<<<<<< HEAD
			newLoop = new MultiLoop(listlength, ML_pairtypes, ML_sidelengths, ML_sequences);
		} else if (listlength == 1 && seqlen >= 3) // Hairpin Loop
				{
			newLoop = new HairpinLoop(stacklist->pairtype, seqlen, ordering->convertIndex(stacklist->data));
		} else if (listlength == 2 && (seqlen > 0 && templist->seqlen > 0)) // Interior Loop
				{
			newLoop = new InteriorLoop(stacklist->pairtype, templist->pairtype, templist->seqlen, seqlen, ordering->convertIndex(startpos - 1),
=======
			newLoop = new MultiLoop(listlength, ML_pairtypes, ML_sidelengths,
					ML_sequences);
		} else if (listlength == 1 && seqlen >= 3) // Hairpin Loop
				{
			newLoop = new HairpinLoop(stacklist->pairtype, seqlen,
					ordering->convertIndex(stacklist->data));
		} else if (listlength == 2 && (seqlen > 0 && templist->seqlen > 0)) // Interior Loop
				{
			newLoop = new InteriorLoop(stacklist->pairtype, templist->pairtype,
					templist->seqlen, seqlen,
					ordering->convertIndex(startpos - 1),
>>>>>>> a525321a
					ordering->convertIndex(pairlist[templist->data]), NULL,
					NULL);
		} else if (listlength == 2 && (seqlen == 0 && templist->seqlen == 0)) // Stack Loop
				{
<<<<<<< HEAD
			newLoop = new StackLoop(stacklist->pairtype, templist->pairtype, ordering->convertIndex(startpos - 1),
=======
			newLoop = new StackLoop(stacklist->pairtype, templist->pairtype,
					ordering->convertIndex(startpos - 1),
>>>>>>> a525321a
					ordering->convertIndex(pairlist[templist->data]));
		} else if (listlength == 2 && (seqlen == 0 || templist->seqlen == 0)) // Bulge Loop
				// this must be after stackloop, otherwise it may catch stackloop's conditions.
				{
<<<<<<< HEAD
			newLoop = new BulgeLoop(stacklist->pairtype, templist->pairtype, templist->seqlen, seqlen, ordering->convertIndex(startpos - 1),
=======
			newLoop = new BulgeLoop(stacklist->pairtype, templist->pairtype,
					templist->seqlen, seqlen,
					ordering->convertIndex(startpos - 1),
>>>>>>> a525321a
					ordering->convertIndex(pairlist[templist->data]), NULL,
					NULL);
		} else if (1) // Error-generating Loop
		{
			// This should never happen.
		}

		// add correct predecessor to all adjacent loops.
		templisttail = templist;
		if (templisttail != NULL) {
			while (templisttail->next != NULL) {
				templisttail->predec = newLoop;
				templisttail = templisttail->next;
			}
			templisttail->predec = newLoop;
		}

		// classification is done, we should add the predecessor...
		if (stacklist->predec == NULL) //  we are either at the start, or an error occurred.
		{
			// we'll assume no error, and so the complex's beginning loop should be this one.
			beginLoop = newLoop;
		} else {
			newLoop->addAdjacent(stacklist->predec);
			stacklist->predec->addAdjacent(newLoop);
		}

		// add q to gq
		stacklisttail->next = templist;
		if (templisttail != NULL)
			stacklisttail = templisttail;
		templist = NULL;
		templisttail = NULL;

		// remove the read item from stacklist.
		templist = stacklist;
		stacklist = stacklist->next;
		templist->next = NULL;
		delete templist;

		// newLoop = NULL;   // uncomment this when all forks are implemented.
	}
	delete[] pairlist;
	delete[] newstruc;
	delete[] newseq;
	if (sequence != NULL)
		delete[] sequence;
	if (structure != NULL)
		delete[] structure;
	if (charsequence != NULL)
		delete[] charsequence;
}

<<<<<<< HEAD
void StrandComplex::printAllMoves(void) {

	beginLoop->printAllMoves(NULL);

}

string StrandComplex::toString() {

	string output = "";
	// doesn't do anything right now
//	printMyLoops(output, beginLoop);

	return output;

}

string StrandComplex::printStrandOrdering() {

	return ordering->toString();

}

void StrandComplex::updateLocalContext() {

	ordering->updateLocalContext();

}

StrandOrdering* StrandComplex::getOrdering() {

	return ordering;

}

double StrandComplex::getTotalFlux(void) {
	return totalFlux = beginLoop->returnFlux(NULL);
}

char *StrandComplex::getSequence(void) {
// ZIFNAB - use the ordering to return a valid character sequence representation for this complex.
	return ordering->getSequence();
}

char *StrandComplex::getStructure(void) {
//char *structure;
//  structure = new char[strlen(tempseq)];
//for( int loop = 0; loop < strlen(structure); loop++)
//  structure[loop] = '.';
//beginLoop->printMove(NULL,structure,getSequence());
	return ordering->getStructure();
}

char *StrandComplex::getStrandNames(void) {
	return ordering->getStrandNames();
}

BaseCounter* StrandComplex::getExteriorBases(void) {

	return ordering->getExteriorBases();

}

double StrandComplex::getEnergy(void) {

	return beginLoop->returnEnergies( NULL);

}

void StrandComplex::generateMoves(void) {
	beginLoop->firstGen( NULL);
=======
double StrandComplex::getTotalFlux(void) {
	return totalFlux = beginLoop->returnFlux(NULL);
}

char *StrandComplex::getSequence(void) {
	// ZIFNAB - use the ordering to return a valid character sequence representation for this complex.
	return ordering->getSequence();
}

char *StrandComplex::getStructure(void) {
	//char *structure;
	//  structure = new char[strlen(tempseq)];
	//for( int loop = 0; loop < strlen(structure); loop++)
	//  structure[loop] = '.';
	//beginLoop->printMove(NULL,structure,getSequence());
	return ordering->getStructure();
}

char *StrandComplex::getStrandNames(void) {
	return ordering->getStrandNames();
}

struct exterior_bases *StrandComplex::getExteriorBases(void) {
	return ordering->getExteriorBases();
}

double StrandComplex::getEnergy(void) {
	return beginLoop->returnEnergies( NULL);
}

void StrandComplex::moveDisplay(void) {

	//printf("Generating all moves in the complex.  \n");

	//beginLoop->firstGen( NULL);

	printf("Trying to display all the moves.  \n");

//	// CRASH HERE
//	abort();

//	char *structure;
//	structure = new char[strlen(getSequence())];
//	for (int loop = 0; loop < strlen(structure); loop++)
//		structure[loop] = '.';
	//beginLoop->printMove(NULL, getStructure(), getSequence());
	//beginLoop->moveDisplay(NULL, getStructure(), getSequence());



	printf("Done trying to display all the moves.  \n");


//	FIXME: The following line prolly needs a valid second parameter.
//    beginLoop->moveDisplay( NULL, structure, sequence );
>>>>>>> a525321a
}

Move *StrandComplex::getChoice(double *rand_choice) {
	return beginLoop->getChoice(rand_choice, NULL);
}

int StrandComplex::getStrandCount(void) {
	return ordering->getStrandCount();
}<|MERGE_RESOLUTION|>--- conflicted
+++ resolved
@@ -14,17 +14,12 @@
 extern int baseLookup(char base);
 
 StrandComplex::StrandComplex(char *seq, char *struc) {
-<<<<<<< HEAD
-=======
-
->>>>>>> a525321a
 	char *tempseq = (char *) new char[strlen(seq) + 1];
 	char *tempstruct = (char *) new char[strlen(struc) + 1];
 	char * tempcseq = (char *) new char[strlen(seq) + 1];
 	strcpy(tempseq, seq);
 	strcpy(tempcseq, seq);
 	strcpy(tempstruct, struc);
-<<<<<<< HEAD
 	for (int loop = 0; loop < strlen(tempcseq); loop++)
 		tempcseq[loop] = baseLookup(tempcseq[loop]);
 
@@ -52,20 +47,10 @@
 	beginLoop = NULL;
 	kineticMoves = NULL;
 	ordering = new StrandOrdering(tempseq, tempstruct, tempcseq, id_list);
-=======
-
-	for (int loop = 0; loop < strlen(tempcseq); loop++){
-		tempcseq[loop] = baseLookup(tempcseq[loop]);
-	}
-
-	beginLoop = NULL;
-	ordering = new StrandOrdering(tempseq, tempstruct, tempcseq);
->>>>>>> a525321a
 	delete[] tempseq;
 	delete[] tempstruct;
 	delete[] tempcseq;
 
-<<<<<<< HEAD
 }
 
 StrandComplex::StrandComplex(StrandOrdering *newOrdering) {
@@ -76,48 +61,6 @@
 }
 
 StrandComplex::~StrandComplex(void) {
-=======
-	// ZIFNAB BEGIN WORK HERE - INITIALIZE ORDERING
-	// create full loop structure here
-}
-
-StrandComplex::StrandComplex(char *seq, char *struc, class identlist *id_list) {
-
-	char *tempseq = (char *) new char[strlen(seq) + 1];
-	char *tempstruct = (char *) new char[strlen(struc) + 1];
-	char * tempcseq = (char *) new char[strlen(seq) + 1];
-	strcpy(tempseq, seq);
-	strcpy(tempcseq, seq);
-	strcpy(tempstruct, struc);
-	for (int loop = 0; loop < strlen(tempcseq); loop++){
-		tempcseq[loop] = baseLookup(tempcseq[loop]);
-	}
-
-	beginLoop = NULL;
-	ordering = new StrandOrdering(tempseq, tempstruct, tempcseq, id_list);
-	delete[] tempseq;
-	delete[] tempstruct;
-	delete[] tempcseq;
-
-	// ZIFNAB BEGIN WORK HERE - INITIALIZE ORDERING
-	// create full loop structure here
-}
-
-StrandComplex::StrandComplex(StrandOrdering *newOrdering) {
-	ordering = newOrdering;
-	beginLoop = ordering->getLoop();
-	//kineticMoves = NULL;
-	totalFlux = 0.0;
-}
-
-StrandComplex::~StrandComplex(void) {
-	//assert( sequence != NULL );
-	//delete[] sequence;
-	//assert( structure != NULL );
-	//delete[] structure;
-	//assert( charsequence != NULL );
-	//delete[] charsequence;
->>>>>>> a525321a
 	// we cannot delete this here now, as they could be associated with a strandordering that will live on when the complex dies.
 	if (ordering != NULL)
 		delete ordering;
@@ -147,11 +90,7 @@
 
  */
 
-<<<<<<< HEAD
 int StrandComplex::checkIDList(class identList *stoplist, int id_count) {
-=======
-int StrandComplex::checkIDList(class identlist *stoplist, int id_count) {
->>>>>>> a525321a
 	OpenLoop *temp;
 	temp = ordering->checkIDList(stoplist, id_count);
 	if (temp == NULL)
@@ -166,17 +105,11 @@
 	return ordering->checkIDBound(id);
 }
 
-<<<<<<< HEAD
 StrandComplex *StrandComplex::performComplexJoin(StrandComplex **complexes, char *types, int *index) {
-=======
-StrandComplex *StrandComplex::performComplexJoin(StrandComplex **complexes,
-		char *types, int *index) {
->>>>>>> a525321a
 	OpenLoop *loops[2];
 	OpenLoop *new_loops[2] = { NULL, NULL };
 	StrandOrdering *new_ordering = NULL;
 	char *locations[2] = { NULL, NULL };
-<<<<<<< HEAD
 
 	// find the affected loops, and update indexes to be into those loops.
 	loops[0] = complexes[0]->ordering->getIndex(types[0], &index[0], &locations[0]);
@@ -201,35 +134,6 @@
 
 	complexes[0]->beginLoop = new_ordering->getLoop();
 
-=======
-
-	// find the affected loops, and update indexes to be into those loops.
-	loops[0] = complexes[0]->ordering->getIndex(types[0], &index[0],
-			&locations[0]);
-	loops[1] = complexes[1]->ordering->getIndex(types[1], &index[1],
-			&locations[1]);
-
-	// Strand Orderings are now ready to be joined.
-	complexes[0]->ordering->reorder(loops[0]);
-	complexes[1]->ordering->reorder(loops[1]);
-
-	// Join the strand orderings.
-	new_ordering = StrandOrdering::joinOrdering(complexes[0]->ordering,
-			complexes[1]->ordering);
-
-	// Join the open loops
-	OpenLoop::performComplexJoin(loops, new_loops, types, index);
-
-	// add the base pair into the output structure.
-	new_ordering->addBasepair(locations[0], locations[1]);
-
-	// replace the old open loops with the new ones in the ordering
-	new_ordering->replaceOpenLoop(loops[0], new_loops[0]);
-	new_ordering->replaceOpenLoop(loops[1], new_loops[1]);
-
-	complexes[0]->beginLoop = new_ordering->getLoop();
-
->>>>>>> a525321a
 	complexes[0]->beginLoop->verifyLoop(NULL, 0, NULL);
 
 	loops[0]->cleanupAdjacent();
@@ -261,39 +165,20 @@
 	if (id2 == 'O' && id3 == 'O') { // Break the complex.
 		Loop *newLoop[2] = { NULL, NULL };
 		StrandOrdering *newOrdering = NULL;
-<<<<<<< HEAD
 		ordering->breakBasepair(move->getAffected(0)->getLocation(move, 0), move->getAffected(1)->getLocation(move, 1));
-=======
-		ordering->breakBasepair(move->getAffected(0)->getLocation(move, 0),
-				move->getAffected(1)->getLocation(move, 1));
->>>>>>> a525321a
 		Loop::performComplexSplit(move, &newLoop[0], &newLoop[1]);
 		// We now have open loop pointers to the two resulting open loops.
 		// Now need to link up the new open loops correctly in the strand ordering
 		// and then split the ordering, using one piece to build a new complex, which we then need to return to the calling function (presumably a system which can then add the new complex into the environment.
-<<<<<<< HEAD
 		newOrdering = ordering->breakOrdering(temp2, temp3, newLoop[0], newLoop[1]);
-=======
-		newOrdering = ordering->breakOrdering(temp2, temp3, newLoop[0],
-				newLoop[1]);
->>>>>>> a525321a
 		beginLoop = ordering->getLoop();
 
 		return (new StrandComplex(newOrdering)); // newComplex
 	} else {
-<<<<<<< HEAD
 		if (move->getType() & MOVE_CREATE)	 // FD: test if we have a create-basepair move
 			ordering->addBasepair(move->getAffected(0)->getLocation(move, 0), move->getAffected(0)->getLocation(move, 1));
 		else if (move->getType() & MOVE_DELETE) // FD: test if we have a delete-basepair move
 			ordering->breakBasepair(move->getAffected(0)->getLocation(move, 0), move->getAffected(1)->getLocation(move, 1));
-=======
-		if (move->getType() & MOVE_CREATE)
-			ordering->addBasepair(move->getAffected(0)->getLocation(move, 0),
-					move->getAffected(0)->getLocation(move, 1));
-		else if (move->getType() & MOVE_DELETE)
-			ordering->breakBasepair(move->getAffected(0)->getLocation(move, 0),
-					move->getAffected(1)->getLocation(move, 1));
->>>>>>> a525321a
 
 		temp = move->doChoice();
 
@@ -333,11 +218,7 @@
 	int openloopcount; // used to track the offset for setting up adjacencies in the open loop.
 	int depth = 0;
 	struct intlist *stacklist, *stacklisttail, *templist = NULL, *templisttail =
-<<<<<<< HEAD
 	NULL, *temp_intlist;
-=======
-			NULL, *temp_intlist;
->>>>>>> a525321a
 	Loop *newLoop;
 	char *sequence, *structure, *charsequence;
 
@@ -425,12 +306,7 @@
 					templist->seqlen = 0;
 					templist->predec = NULL;
 					templist->next = NULL;
-<<<<<<< HEAD
 					templist->pairtype = pairtypes[newseq[startpos]][newseq[pairlist[startpos]]];
-=======
-					templist->pairtype =
-							pairtypes[newseq[startpos]][newseq[pairlist[startpos]]];
->>>>>>> a525321a
 					// CHECK to make sure startpos+1 is the right index. FIXME 5/26
 					listlength++;
 				} else // we have unpaired bases after the initiating branch
@@ -480,29 +356,15 @@
 						templist->seqlen = seqlen;
 						templist->predec = NULL;
 						templist->next = NULL;
-<<<<<<< HEAD
 						templist->pairtype = pairtypes[newseq[traverse]][newseq[pairlist[traverse]]];
 						seqlen = 0;
 					} else {
 						templisttail->next = (struct intlist *) new struct intlist;
-=======
-						templist->pairtype =
-								pairtypes[newseq[traverse]][newseq[pairlist[traverse]]];
-						seqlen = 0;
-					} else {
-						templisttail->next =
-								(struct intlist *) new struct intlist;
->>>>>>> a525321a
 						templisttail->next->data = traverse;
 						templisttail->next->seqlen = seqlen;
 						templisttail->next->predec = NULL;
 						templisttail->next->next = NULL;
-<<<<<<< HEAD
 						templisttail->next->pairtype = pairtypes[newseq[traverse]][newseq[pairlist[traverse]]];
-=======
-						templisttail->next->pairtype =
-								pairtypes[newseq[traverse]][newseq[pairlist[traverse]]];
->>>>>>> a525321a
 						seqlen = 0;
 						templisttail = templisttail->next;
 					}
@@ -553,12 +415,7 @@
 				   //    adjacent to the nick.
 			{
 				temp_intlist = templist;
-<<<<<<< HEAD
 				for (loop = 0; loop < listlength - 1; loop++, temp_intlist = temp_intlist->next) {
-=======
-				for (loop = 0; loop < listlength - 1; loop++, temp_intlist =
-						temp_intlist->next) {
->>>>>>> a525321a
 					if (temp_intlist->data > olflag) // this data item is after the nick.
 						break; // cause this loop to end.
 					// temp_intlist will then be the first pairing after the nick.
@@ -577,24 +434,14 @@
 						OL_pairtypes[loop] = stacklist->pairtype;
 						if (loop != 0)
 							OL_sidelengths[loop] = seqlen;
-<<<<<<< HEAD
 						OL_sequences[loop + 1] = ordering->convertIndex(stacklist->data);
-=======
-						OL_sequences[loop + 1] = ordering->convertIndex(
-								stacklist->data);
->>>>>>> a525321a
 					} else {
 						if (openloopcount >= 0)
 							openloopcount++;
 						OL_pairtypes[loop] = temp_intlist->pairtype;
 						if (loop != 0)
 							OL_sidelengths[loop] = temp_intlist->seqlen;
-<<<<<<< HEAD
 						OL_sequences[loop + 1] = ordering->convertIndex(pairlist[temp_intlist->data]);
-=======
-						OL_sequences[loop + 1] = ordering->convertIndex(
-								pairlist[temp_intlist->data]);
->>>>>>> a525321a
 						temp_intlist = temp_intlist->next;
 					}
 				}
@@ -602,12 +449,7 @@
 			}
 			//for( loop = 0; loop <= listlength ; loop ++ )
 			//printf("Seq %d: %s\n Length %d: %d\n",loop,OL_sequences[loop],loop,OL_sidelengths[loop]);
-<<<<<<< HEAD
 			newLoop = new OpenLoop(listlength, OL_pairtypes, OL_sidelengths, OL_sequences);
-=======
-			newLoop = new OpenLoop(listlength, OL_pairtypes, OL_sidelengths,
-					OL_sequences);
->>>>>>> a525321a
 			newLoop->initAdjacency(-(openloopcount + 1));
 			ordering->addOpenLoop((OpenLoop *) newLoop, olflag);
 			olflag = -1;
@@ -632,7 +474,6 @@
 				// Possibly a problem here, need to make sure sequences get paired correctly with lengths. FIXME
 				OL_sequences[0] = ordering->convertIndex(stacklist->data);
 				OL_sidelengths[listlength] = seqlen;
-<<<<<<< HEAD
 				for (loop = 0; loop < listlength; loop++, temp_intlist = temp_intlist->next) {
 					OL_pairtypes[loop] = temp_intlist->pairtype;
 					OL_sidelengths[loop] = temp_intlist->seqlen;
@@ -640,18 +481,6 @@
 				}
 
 				newLoop = new OpenLoop(listlength, OL_pairtypes, OL_sidelengths, OL_sequences);
-=======
-				for (loop = 0; loop < listlength; loop++, temp_intlist =
-						temp_intlist->next) {
-					OL_pairtypes[loop] = temp_intlist->pairtype;
-					OL_sidelengths[loop] = temp_intlist->seqlen;
-					OL_sequences[loop + 1] = ordering->convertIndex(
-							pairlist[temp_intlist->data]);
-				}
-
-				newLoop = new OpenLoop(listlength, OL_pairtypes, OL_sidelengths,
-						OL_sequences);
->>>>>>> a525321a
 				ordering->addOpenLoop((OpenLoop *) newLoop, stacklist->data);
 			} else {
 				OL_sidelengths = (int *) new int[listlength + 1];
@@ -691,12 +520,7 @@
 			// new code for pairtypes, sidelengths, seqs for multiloop, matching sequencing correctly.
 			ML_pairtypes[0] = stacklist->pairtype;
 			ML_sidelengths[0] = temp_intlist->seqlen;
-<<<<<<< HEAD
 			ML_sequences[1] = ordering->convertIndex(pairlist[temp_intlist->data]);
-=======
-			ML_sequences[1] = ordering->convertIndex(
-					pairlist[temp_intlist->data]);
->>>>>>> a525321a
 			for (loop = 1; loop < listlength; loop++) {
 				ML_pairtypes[loop] = temp_intlist->pairtype;
 				temp_intlist = temp_intlist->next;
@@ -705,17 +529,11 @@
 					ML_sequences[0] = ordering->convertIndex(stacklist->data);
 				} else {
 					ML_sidelengths[loop] = temp_intlist->seqlen;
-<<<<<<< HEAD
 					ML_sequences[loop + 1] = ordering->convertIndex(pairlist[temp_intlist->data]);
-=======
-					ML_sequences[loop + 1] = ordering->convertIndex(
-							pairlist[temp_intlist->data]);
->>>>>>> a525321a
 				}
 			}
 			// end new code.
 
-<<<<<<< HEAD
 			newLoop = new MultiLoop(listlength, ML_pairtypes, ML_sidelengths, ML_sequences);
 		} else if (listlength == 1 && seqlen >= 3) // Hairpin Loop
 				{
@@ -723,40 +541,16 @@
 		} else if (listlength == 2 && (seqlen > 0 && templist->seqlen > 0)) // Interior Loop
 				{
 			newLoop = new InteriorLoop(stacklist->pairtype, templist->pairtype, templist->seqlen, seqlen, ordering->convertIndex(startpos - 1),
-=======
-			newLoop = new MultiLoop(listlength, ML_pairtypes, ML_sidelengths,
-					ML_sequences);
-		} else if (listlength == 1 && seqlen >= 3) // Hairpin Loop
-				{
-			newLoop = new HairpinLoop(stacklist->pairtype, seqlen,
-					ordering->convertIndex(stacklist->data));
-		} else if (listlength == 2 && (seqlen > 0 && templist->seqlen > 0)) // Interior Loop
-				{
-			newLoop = new InteriorLoop(stacklist->pairtype, templist->pairtype,
-					templist->seqlen, seqlen,
-					ordering->convertIndex(startpos - 1),
->>>>>>> a525321a
 					ordering->convertIndex(pairlist[templist->data]), NULL,
 					NULL);
 		} else if (listlength == 2 && (seqlen == 0 && templist->seqlen == 0)) // Stack Loop
 				{
-<<<<<<< HEAD
 			newLoop = new StackLoop(stacklist->pairtype, templist->pairtype, ordering->convertIndex(startpos - 1),
-=======
-			newLoop = new StackLoop(stacklist->pairtype, templist->pairtype,
-					ordering->convertIndex(startpos - 1),
->>>>>>> a525321a
 					ordering->convertIndex(pairlist[templist->data]));
 		} else if (listlength == 2 && (seqlen == 0 || templist->seqlen == 0)) // Bulge Loop
 				// this must be after stackloop, otherwise it may catch stackloop's conditions.
 				{
-<<<<<<< HEAD
 			newLoop = new BulgeLoop(stacklist->pairtype, templist->pairtype, templist->seqlen, seqlen, ordering->convertIndex(startpos - 1),
-=======
-			newLoop = new BulgeLoop(stacklist->pairtype, templist->pairtype,
-					templist->seqlen, seqlen,
-					ordering->convertIndex(startpos - 1),
->>>>>>> a525321a
 					ordering->convertIndex(pairlist[templist->data]), NULL,
 					NULL);
 		} else if (1) // Error-generating Loop
@@ -810,7 +604,6 @@
 		delete[] charsequence;
 }
 
-<<<<<<< HEAD
 void StrandComplex::printAllMoves(void) {
 
 	beginLoop->printAllMoves(NULL);
@@ -881,63 +674,6 @@
 
 void StrandComplex::generateMoves(void) {
 	beginLoop->firstGen( NULL);
-=======
-double StrandComplex::getTotalFlux(void) {
-	return totalFlux = beginLoop->returnFlux(NULL);
-}
-
-char *StrandComplex::getSequence(void) {
-	// ZIFNAB - use the ordering to return a valid character sequence representation for this complex.
-	return ordering->getSequence();
-}
-
-char *StrandComplex::getStructure(void) {
-	//char *structure;
-	//  structure = new char[strlen(tempseq)];
-	//for( int loop = 0; loop < strlen(structure); loop++)
-	//  structure[loop] = '.';
-	//beginLoop->printMove(NULL,structure,getSequence());
-	return ordering->getStructure();
-}
-
-char *StrandComplex::getStrandNames(void) {
-	return ordering->getStrandNames();
-}
-
-struct exterior_bases *StrandComplex::getExteriorBases(void) {
-	return ordering->getExteriorBases();
-}
-
-double StrandComplex::getEnergy(void) {
-	return beginLoop->returnEnergies( NULL);
-}
-
-void StrandComplex::moveDisplay(void) {
-
-	//printf("Generating all moves in the complex.  \n");
-
-	//beginLoop->firstGen( NULL);
-
-	printf("Trying to display all the moves.  \n");
-
-//	// CRASH HERE
-//	abort();
-
-//	char *structure;
-//	structure = new char[strlen(getSequence())];
-//	for (int loop = 0; loop < strlen(structure); loop++)
-//		structure[loop] = '.';
-	//beginLoop->printMove(NULL, getStructure(), getSequence());
-	//beginLoop->moveDisplay(NULL, getStructure(), getSequence());
-
-
-
-	printf("Done trying to display all the moves.  \n");
-
-
-//	FIXME: The following line prolly needs a valid second parameter.
-//    beginLoop->moveDisplay( NULL, structure, sequence );
->>>>>>> a525321a
 }
 
 Move *StrandComplex::getChoice(double *rand_choice) {
