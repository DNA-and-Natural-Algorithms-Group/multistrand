--- conflicted
+++ resolved
@@ -310,19 +310,11 @@
           complexList->printComplexList( 0 );
       
       if( stime == NAN )
-<<<<<<< HEAD
-        printStatusLine(system_options, random_seed, STOPRESULT_NAN, 0.0, NULL);
+        printStatusLine(system_options, current_seed, STOPRESULT_NAN, 0.0, NULL);
       else if ( checkresult > 0 )
-        printStatusLine(system_options, random_seed, STOPRESULT_NORMAL, stime, traverse->tag );
+        printStatusLine(system_options, current_seed, STOPRESULT_NORMAL, stime, traverse->tag );
       else
-        printStatusLine(system_options, random_seed, STOPRESULT_TIME, stime, NULL );
-=======
-        m_printStatusLine(system_options, current_seed, "ERROR", stime );
-      else if ( checkresult > 0 )
-        m_printStatusLine(system_options, current_seed, traverse->tag, stime );
-      else
-        m_printStatusLine(system_options, current_seed, "INCOMPLETE", stime );
->>>>>>> 70771cf4
+        printStatusLine(system_options, current_seed, STOPRESULT_TIME, stime, NULL );
       
       if( ! (sMode & SIMULATION_MODE_FLAG_PYTHON) )
         printf("Trajectory Completed\n");
@@ -378,15 +370,9 @@
         complexList->printComplexList( 0 );
 
       if( stime == NAN )
-<<<<<<< HEAD
-        printStatusLine(system_options, random_seed, STOPRESULT_NAN, 0.0, NULL);
+        printStatusLine(system_options, current_seed, STOPRESULT_NAN, 0.0, NULL);
       else
-        printStatusLine(system_options, random_seed, STOPRESULT_TIME, stime, NULL );
-=======
-        m_printStatusLine(system_options, current_seed, "ERROR", stime );
-      else
-        m_printStatusLine(system_options, current_seed, "INCOMPLETE", stime );
->>>>>>> 70771cf4
+        printStatusLine(system_options, current_seed, STOPRESULT_TIME, stime, NULL );
       
       //      printf("Trajectory Completed\n");
     }
@@ -408,58 +394,16 @@
   
   while( simulation_count_remaining > 0 )
     {
-<<<<<<< HEAD
-      InitializeSystem();
-      
-      SimulationLoop_First_Bimolecular( &completiontime, &completiontype, &forwardrate, &tag );
-      printStatusLine_First_Bimolecular(system_options, random_seed, completiontype, completiontime, forwardrate, tag );
-=======
       setLongAttr( system_options, interface_current_seed, current_seed );
       InitializeSystem();
-
-      //      if( getLongAttr(system_options, trajectory_type) > 0 )
-      //    m_printTrajLine(system_options, NULL, curcount );
-      //      if( sMode() )
-      //        callFunc_NoArgsToNone(system_options, reset_completed);
-
 
       SimulationLoop_First_Bimolecular( &completiontime, &completiontype, &forwardrate, &tag );
       if (tag != NULL )
         setStringAttr( system_options, interface_current_tag, tag );
 
       setLongAttr( system_options, interface_current_completion_type, completiontype );
-      // now we need to process the rate, time and type information.
-      total_rate = total_rate + forwardrate;
-      delta = forwardrate - computed_rate_means[2];
-      computed_rate_means[2] += delta / (double) (curcount+1);
-      computed_rate_mean_diff_squared[2] += delta * ( forwardrate - computed_rate_means[2]);
-      
-      if( completiontype == STOPCONDITION_TIME || completiontype == STOPCONDITION_FORWARD)
-        {
-          total_time[0] = total_time[0] + completiontime;
-          total_types[0]++;
-          if( completiontype == STOPCONDITION_TIME )
-            total_types[2]++;
-      
-          delta = 1.0 / completiontime - computed_rate_means[0];
-          computed_rate_means[0] += delta / (double ) total_types[0];
-          computed_rate_mean_diff_squared[0] += delta * ( 1.0 / completiontime - computed_rate_means[0]);
-
-          completiontype = STOPCONDITION_FORWARD;
-        }
-      if( completiontype == STOPCONDITION_REVERSE )
-        {
-          total_time[1] = total_time[1] + completiontime;
-          total_types[1]++;
-
-          delta = 1.0 / completiontime - computed_rate_means[1];
-          computed_rate_means[1] += delta / (double ) total_types[1];
-          computed_rate_mean_diff_squared[1] += delta * (1.0 / completiontime - computed_rate_means[1]);
-
-        }
-
-      m_printStatusLine_First_Bimolecular(system_options, current_seed, completiontype, completiontime, forwardrate, tag );
->>>>>>> 70771cf4
+      
+      printStatusLine_First_Bimolecular(system_options, random_seed, completiontype, completiontime, forwardrate, tag );
       generateNextRandom();
       pingAttr( system_options, increment_trajectory_count );
       simulation_count_remaining--;
@@ -592,21 +536,6 @@
       complexList->printComplexList(0);
       printf("Final state reached: Time: %6.6e\n",stime);
     }
-<<<<<<< HEAD
-=======
-  // if( ointerval >= 0 )
-  //printf("Final state reached: Time: %6.6e\n",stime);
-
-    
-  /*   if( stime == NAN )
-       m_printStatusLine(system_options, current_seed, "ERROR", stime );
-       else if ( checkresult > 0 )
-       m_printStatusLine(system_options, current_seed, traverse->tag, stime );
-       else
-       m_printStatusLine(system_options, current_seed, "INCOMPLETE", stime );
-  */
-  // printing is handled at the upper level for the status information. We do, however, need to return the info.
->>>>>>> 70771cf4
 
   if( checkresult > 0 )
     {
@@ -614,12 +543,7 @@
         *completiontype = STOPRESULT_REVERSE;
       else 
         {
-<<<<<<< HEAD
-          *tag = traverse->tag;
           *completiontype = STOPRESULT_FORWARD;
-=======
-          *completiontype = STOPCONDITION_FORWARD;
->>>>>>> 70771cf4
         }
       *tag = traverse->tag;
       *completiontime = stime;
@@ -683,6 +607,7 @@
       
       Py_DECREF( py_seq );
       Py_DECREF( py_struc );
+      Py_DECREF( py_complex );
       startState = tempcomplex;
       complexList->addComplex( tempcomplex );
       tempcomplex = NULL;
