/*
 h Copyright (c) 2007-2010 Caltech. All rights reserved.
 Coded by: Joseph Schaeffer (schaeffer@dna.caltech.edu)
 */

#include "options.h"
#include "ssystem.h"
#include "simoptions.h"
<<<<<<< HEAD
=======

>>>>>>> a525321a

#include <string.h>
#include <time.h>
#include <stdlib.h>
#include <vector>
#include <iostream>

#ifdef PROFILING
#include "google/profiler.h"
#include "google/heap-profiler.h"
#endif

int noInitialMoves = 0;
int timeOut = 0;

SimulationSystem::SimulationSystem(PyObject *system_o) {

	system_options = system_o;
	simOptions = new PSimOptions(system_o);

	construct();
	initialPrint();

}

SimulationSystem::SimulationSystem(SimOptions* options) {

	system_options = NULL;
	simOptions = options;

	construct();
	initialPrint();

}

<<<<<<< HEAD
void SimulationSystem::construct(void) {

	bool hflag = false;
=======


SimulationSystem::SimulationSystem( PyObject *system_o )
{
  bool hflag = false;
>>>>>>> a525321a
#ifdef PROFILING
	if (!IsHeapProfilerRunning())
	{
		HeapProfilerStart("ssystem_init.heap");
		hflag = true;
	}
	ProfilerStart("ssystem_init_profile.prof");
#endif

<<<<<<< HEAD
// We no longer need the below line; we are guaranteed that options
// will have a good reference for the lifetime of our object, as the
// controlling wrapper in multistrand_module.cc grabs the reference.

	simulation_mode = simOptions->getSimulationMode();
	simulation_count_remaining = simOptions->getSimulationCount();

	if (Loop::GetEnergyModel() == NULL) {
		energyModel = NULL;
		energyModel = new NupackEnergyModel(simOptions->getPythonSettings());
		Loop::SetEnergyModel(energyModel);
	} else {
		energyModel = Loop::GetEnergyModel();
	}

	startState = NULL;
	complexList = NULL;

	exportStatesInterval = (simOptions->getOInterval() >= 0);
	exportStatesTime = (simOptions->getOTime() >= 0);

=======
  system_options = system_o;
  system_options_wrapper = new PSimOptions(system_o);
  // We no longer need the below line; we are guaranteed that options
  // will have a good reference for the lifetime of our object, as the
  // controlling wrapper in multistrand_module.cc grabs the reference.

  //Py_INCREF( system_options );

  getLongAttr(system_options, simulation_mode, &simulation_mode );
  //simulation_mode = system_options_wrapper->getSimulationMode();

  getLongAttr(system_options, num_simulations, &simulation_count_remaining);
  //simulation_count_remaining = system_options_wrapper->getSimulationCount();


  if( Loop::GetEnergyModel() == NULL)
    {
      dnaEnergyModel = NULL;

      if(  testLongAttr(system_options, parameter_type,=,0) )
        dnaEnergyModel = new ViennaEnergyModel( system_options );
      else
        dnaEnergyModel = new NupackEnergyModel( system_options );
      Loop::SetEnergyModel( dnaEnergyModel );
    }
  else
    {
      dnaEnergyModel = Loop::GetEnergyModel();
    }
  
  startState = NULL;
  complexList = NULL; 
>>>>>>> a525321a
#ifdef PROFILING
	ProfilerStop();
	if (hflag)
	{
		HeapProfilerDump("init");
		HeapProfilerStop();
	}
#endif

}

void SimulationSystem::initialPrint(void) {

	if (energyModel->useArrhenius() && (current_seed == 777)) {

		energyModel->printPrecomputedArrRates();

	}

}

SimulationSystem::SimulationSystem(void) {
	simulation_mode = -1;
	simulation_count_remaining = -1;

	if (Loop::GetEnergyModel() == NULL) {
		energyModel = NULL;
	} else {
		energyModel = Loop::GetEnergyModel();
	}

	system_options = NULL;
	simOptions = NULL;
	startState = NULL;
	complexList = NULL;
}

int SimulationSystem::isEnergymodelNull(void) {

	return (energyModel == NULL);

}

SimulationSystem::~SimulationSystem(void) {
	if (complexList != NULL)
		delete complexList;
	complexList = NULL;

// the remaining members are not our responsibility, we null them out
// just in case something thread-unsafe happens.

	energyModel = NULL;
	simOptions = NULL;
	startState = NULL;
}

<<<<<<< HEAD
void SimulationSystem::StartSimulation(void) {
	bool hflag = false;
=======

void SimulationSystem::InfoInitial( void )
{
  bool hflag = false;

  printf("Starting information dump about the initial state.	\n");
  printf("Initializing system now \n");

  if( InitializeSystem() != 0)
	return;

  printf("Initializing list now \n");
  complexList->initializeList();

  complexList->printComplexList(2);

}


void SimulationSystem::StartSimulation( void )
{
  bool hflag = false;
>>>>>>> a525321a
#ifdef PROFILING
	if (!IsHeapProfilerRunning())
	{
		HeapProfilerStart("ssystem_run.heap");
		hflag = true;
	}
	ProfilerStart("ssystem_run_profile.prof");
#endif
<<<<<<< HEAD

	InitializeRNG();

	if (simulation_mode & SIMULATION_MODE_FLAG_FIRST_BIMOLECULAR) {
		StartSimulation_FirstStep();
	} else if (simulation_mode & SIMULATION_MODE_FLAG_TRAJECTORY) {
		StartSimulation_Trajectory();
	} else if (simulation_mode & SIMULATION_MODE_FLAG_TRANSITION) {
		StartSimulation_Transition();
	} else
		StartSimulation_Standard();

	finalizeSimulation();
=======
  printf("Simulation Mode TEST: %d\n",simulation_mode);
  if( simulation_mode & SIMULATION_MODE_FLAG_FIRST_BIMOLECULAR )
    {
      StartSimulation_FirstStep();
    }
  else if( simulation_mode & SIMULATION_MODE_FLAG_TRAJECTORY )
    {
      StartSimulation_Trajectory();
    }
  else if( simulation_mode & SIMULATION_MODE_FLAG_TRANSITION )
    {
      StartSimulation_Transition();
    }
  else
    StartSimulation_Standard();
>>>>>>> a525321a

#ifdef PROFILING
	ProfilerStop();
	if (hflag)
	{
		HeapProfilerDump("final");
		HeapProfilerStop();
	}
#endif

}

void SimulationSystem::StartSimulation_FirstStep(void) {

	while (simulation_count_remaining > 0) {
		if (InitializeSystem() != 0)
			return;

		SimulationLoop_FirstStep();
		finalizeRun();

	}

}

void SimulationSystem::StartSimulation_Standard(void) {

	while (simulation_count_remaining > 0) {
		if (InitializeSystem() != 0)
			return;

		SimulationLoop_Standard();
		finalizeRun();

	}

}

void SimulationSystem::StartSimulation_Transition(void) {

	while (simulation_count_remaining > 0) {
		if (InitializeSystem() != 0)
			return;

		SimulationLoop_Transition();
		finalizeRun();

	}
}

void SimulationSystem::StartSimulation_Trajectory(void) {

	while (simulation_count_remaining > 0) {
		if (InitializeSystem() != 0)
			return;

		SimulationLoop_Trajectory();
		finalizeRun();

	}
}

void SimulationSystem::finalizeRun(void) {

<<<<<<< HEAD
	simulation_count_remaining--;
	pingAttr(system_options, increment_trajectory_count);

	generateNextRandom();
}

void SimulationSystem::finalizeSimulation(void) {

	if (noInitialMoves > 0) {

		cout << "No initial moves for this first step simulation x" << noInitialMoves << "\n";
	}

	if (timeOut > 0) {

		cout << "time-out detected x" << timeOut << "\n";
=======
void SimulationSystem::SimulationLoop_Standard( void )
{
  double rchoice,rate,stime,ctime;
  // Could really use some commenting on these local vars.
  rchoice = rate = stime = ctime = 0.0;


  double maxsimtime;
  maxsimtime = -1.0;
  
  int curcount = 0;
  bool checkresult = false;
  long stopcount = 0, stopoptions = 0;
  class stopcomplexes *traverse = NULL, *first=NULL;

  getLongAttr(system_options, use_stop_conditions,&stopoptions);
  getLongAttr(system_options, stop_count,&stopcount);
  getDoubleAttr(system_options, simulation_time,&maxsimtime);

  complexList->initializeList();

  rate = complexList->getTotalFlux();
 
  do {

    rchoice = rate * drand48();
    
    stime += (log( 1. / (1.0 - drand48()) ) / rate ); 
    // 1.0 - drand as drand returns in the [0.0, 1.0) range, we need a (0.0,1.0] range.
    // see notes below in First Step mode.

	if( stime < maxsimtime )  
	  {
		// Why check here? Because we want to report the final state
		// as the one we were in before transitioning past the maximum
		// time, rather than the one after it. This is not entirely
		// obvious - to see why, look at a max time simulation for
		// finding an equilibrium distribution. What state are we
		// likely to observe after the time expires? Let's look at the
		// previous state - the more stable the state, the less total
		// rate out and thus the expected time for transition is
		// higher. So in our most likely case for what state we'll see
		// /after/ the max sim time is hit is actually the (more)
		// unstable state it transitioned to! 

		// FD: Mathematically, this is also the right move, because
		// the system is in the previous state when the time-bound passed.
		// See also the memoryless property of Markov chains.

		complexList->doBasicChoice( rchoice, stime );
		rate = complexList->getTotalFlux();
>>>>>>> a525321a

	}

	// display size of statespace if used
	if (SimOptions::countStates) {

		cout << "Explored " << countMap.size() << " states. \n";

	}

	cout << flush;
}

void SimulationSystem::SimulationLoop_Standard(void) {

	double rchoice, rate, stime, ctime;
	rchoice = rate = stime = ctime = 0.0;

	int curcount = 0;
	bool checkresult = false;
	class stopComplexes *traverse = NULL, *first = NULL;

	double maxsimtime = simOptions->getMaxSimTime();
	long stopcount = simOptions->getStopCount();
	long stopoptions = simOptions->getStopOptions();

	complexList->initializeList();

	rate = complexList->getTotalFlux();

	do {

		rchoice = rate * drand48();
		stime += (log(1. / (1.0 - drand48())) / rate);

		// 1.0 - drand as drand returns in the [0.0, 1.0) range, we need a (0.0,1.0] range.
		// see notes below in First Step mode.

		if (stime < maxsimtime) {
			// Why check here? Because we want to report the final state
			// as the one we were in before transitioning past the maximum
			// time, rather than the one after it. This is not entirely
			// obvious - to see why, look at a max time simulation for
			// finding an equilibrium distribution. What state are we
			// likely to observe after the time expires? Let's look at the
			// previous state - the more stable the state, the less total
			// rate out and thus the expected time for transition is
			// higher. So in our most likely case for what state we'll see
			// /after/ the max sim time is hit is actually the (more)
			// unstable state it transitioned to!

			// FD: Mathematically it is also the correct thing to do,
			// FD: when we remember the memoryless property of the Markov chain

			int myMove = complexList->doBasicChoice(rchoice, stime);

			///Add the state to the hashmap counter
			this->countState(complexList);

			rate = complexList->getTotalFlux();

			if (stopoptions) {

				if (stopcount <= 0) {
					simOptions->stopResultError(current_seed);
					return;
				}

				checkresult = false;
				first = simOptions->getStopComplexes(0);
				checkresult = complexList->checkStopComplexList(first->citem);
				traverse = first;

				while (traverse->next != NULL && !checkresult) {
					traverse = traverse->next;
					checkresult = complexList->checkStopComplexList(traverse->citem);
				}
				// Note: we cannot delete first here if checkresult != 0,
				// as traverse->tag may be needed. It will get checked at
				// that point and deleted once traverse->tag is used,
				// later.
				if (!checkresult) {
					delete first;
				}
			}
		}
	} while (stime < maxsimtime && !checkresult);

	if (stime == NAN) {

		simOptions->stopResultNan(current_seed);

	} else if (checkresult) {

		dumpCurrentStateToPython();
		simOptions->stopResultNormal(current_seed, stime, traverse->tag);
		delete first;

	} else { // stime >= maxsimtime

		dumpCurrentStateToPython();
		simOptions->stopResultTime(current_seed, maxsimtime);

	}
}

void SimulationSystem::countState(SComplexList* complexList) {

	if (SimOptions::countStates) {

		string myComplex = complexList->toString();

		if (countMap.count(myComplex) == 0) {

			countMap[myComplex] = 1;

		} else {

			countMap[myComplex]++;

		}

	}

}

void SimulationSystem::SimulationLoop_Trajectory() {

	double rchoice, rate, stime, last_trajectory_time;
	rchoice = rate = 0.0;

	double maxsimtime = simOptions->getMaxSimTime();
	long stopcount = simOptions->getStopCount();
	long stopoptions = simOptions->getStopOptions();

	bool stopFlag = false;
	long current_state_count = 0;
	class stopComplexes *traverse = NULL, *first = NULL;

	complexList->initializeList();
	rate = complexList->getTotalFlux();

// We start at the beginning of time.
	stime = 0.0;

// The last time we gave the output state.
	last_trajectory_time = 0.0;

	if (stopoptions) {
		if (stopcount <= 0) {
			simOptions->stopResultError(current_seed);
			return;
		}
		first = simOptions->getStopComplexes(0);
	}

	// write the initial state:
	if (exportStatesInterval) {
		exportInterval(stime, current_state_count);
	}

	do {
		rchoice = rate * drand48();
		stime += (log(1. / (1.0 - drand48())) / rate);
		// 1.0 - drand as drand returns in the [0.0, 1.0) range, we need a (0.0,1.0] range.
		// see notes below in First Step mode.

		if (exportStatesTime) {
			exportTime(stime, &last_trajectory_time);
		}

		int ArrMoveType = complexList->doBasicChoice(rchoice, stime);
		rate = complexList->getTotalFlux();
		current_state_count += 1;

		if (exportStatesInterval) {
			exportInterval(stime, current_state_count, ArrMoveType);
		}

		if (stopoptions) {
			stopFlag = false;
			stopFlag = complexList->checkStopComplexList(first->citem);
			traverse = first;
			while (traverse->next != NULL && !stopFlag) {
				traverse = traverse->next;
				stopFlag = complexList->checkStopComplexList(traverse->citem);
			}
		}

	} while (stime < maxsimtime && !stopFlag);

	if (stime == NAN) {

		simOptions->stopResultNan(current_seed);

	} else if (stopFlag) {

		simOptions->stopResultNormal(current_seed, stime, traverse->tag);

	} else {

		simOptions->stopResultTime(current_seed, stime);

	}

	if (first != NULL) {
		delete first;
	}
}

void SimulationSystem::SimulationLoop_Transition(void) {

	double rchoice, rate, stime, ctime;

	rchoice = rate = stime = ctime = 0.0;

	double maxsimtime, otime;
	maxsimtime = otime = -1.0;

	bool checkresult = false;
	bool stopFlag = false;
	bool state_changed = false;
	long stopcount = 0;
	class stopComplexes *traverse = NULL, *first = NULL;

	long sMode = simOptions->getSimulationMode();
	long ointerval = simOptions->getOInterval();
	long stopoptions = simOptions->getStopOptions();
	stopcount = simOptions->getStopCount();
	maxsimtime = simOptions->getMaxSimTime();
	otime = simOptions->getOTime();

	if (stopcount <= 0 || !stopoptions) {
		// this simulation mode MUST have some stop conditions set.
		simOptions->stopResultError(current_seed);
		return;
	}

// figure out which stop entries should cause us to halt, update a bool vector to
// have true in the indices corresponding to which stop states are halting states.

	boolvector stop_entries;
	boolvector transition_states;
	stop_entries.resize(stopcount, false);
	transition_states.resize(stopcount, false);

	complexList->initializeList();

	first = simOptions->getStopComplexes(0);
	traverse = first;
	checkresult = false;
	for (int idx = 0; idx < stopcount; idx++) {
		if (strstr(traverse->tag, "stop:") == traverse->tag)
			stop_entries[idx] = true;

		checkresult = complexList->checkStopComplexList(traverse->citem);

		transition_states[idx] = checkresult;
		traverse = traverse->next;
	}
	delete first;
	sendTransitionStateVectorToPython(transition_states, stime);
// start

	rate = complexList->getTotalFlux();
	state_changed = false;
	stopFlag = false;
	do {

		rchoice = rate * drand48();

		stime += (log(1. / (1.0 - drand48())) / rate);
		// 1.0 - drand as drand returns in the [0.0, 1.0) range, we need a (0.0,1.0] range.
		// see notes below in First Step mode.

		if (stime < maxsimtime) {
			// See note in SimulationLoop_Standard

			complexList->doBasicChoice(rchoice, stime);
			rate = complexList->getTotalFlux();

			// check if our transition state membership vector has changed
			checkresult = false;
			first = simOptions->getStopComplexes(0);
			traverse = first;
			for (int idx = 0; idx < stopcount; idx++) {
				checkresult = complexList->checkStopComplexList(traverse->citem);
				if (checkresult && stop_entries[idx] == true) {
					// multiple stop states could suddenly be true, we add
					// a status line entry for the first one found.
					if (!stopFlag) {
						simOptions->stopResultNormal(current_seed, stime, traverse->tag);
					}

					stopFlag = true;
				}

				if (!state_changed && transition_states[idx] != checkresult) {
					state_changed = true;
				}

				transition_states[idx] = checkresult;
				traverse = traverse->next;
			}
			delete first; // we can do this now as we no longer need to
						  // save the stoplist until the loop exits, due
						  // to moving printStatusLine to immediately upon
						  // finding the stopping condition.
			if (state_changed) {
				sendTransitionStateVectorToPython(transition_states, stime);
				state_changed = false;
			}
		}
	} while (stime < maxsimtime && !stopFlag);

	if (stime == NAN) {

		simOptions->stopResultNan(current_seed);

	} else if (stopFlag) {

		dumpCurrentStateToPython();

	} else { // stime >= maxsimtime

		dumpCurrentStateToPython();
		simOptions->stopResultTime(current_seed, maxsimtime);

	}

<<<<<<< HEAD
}

void SimulationSystem::SimulationLoop_FirstStep(void) {
	double rchoice, rate, stime = 0.0, ctime = 0.0;
	bool stopFlag = false;
	double last_trajectory_time = 0.0;

	class stopComplexes *traverse = NULL, *first = NULL;
	long trajMode;
	double frate = 0.0;

	double maxsimtime = simOptions->getMaxSimTime();
	long stopcount = simOptions->getStopCount();
	long stopoptions = simOptions->getStopOptions();
	long ointerval = simOptions->getOInterval();
	double otime = simOptions->getOTime();
	double otime_interval = simOptions->getOInterval();

	long current_state_count = 0;

	complexList->initializeList();

	rate = complexList->getJoinFlux();

// scomplexlist returns a 0.0 rate if there was a single complex in
// the system, and a -1.0 rate if there are exactly 0 join moves. So
// the 0.0 rate should probably be caught, though if you use a
// single complex system for a starting state it's probably
// deserved.

	if (rate == 0.0) { // no initial moves

		noInitialMoves++;

		simOptions->stopResultBimolecular("NoMoves", current_seed, 0.0, 0.0,
		NULL);
		return;
	}

	rchoice = rate * drand48();

	complexList->doJoinChoice(rchoice);

	if (exportStatesInterval) {
		exportInterval(stime, current_state_count);
	}

// store the forward rate used for the initial step so we can record it.
	frate = rate * energyModel->getJoinRate_NoVolumeTerm() / energyModel->getJoinRate();

// rate is the total flux across all join moves - this is exactly equal to total_move_count *
// dnaEnergyModel->getJoinRate()

// This join rate is the dG_volume * bimolecular scaling constant
// used for forward transitions.  What we actually need is the
// bimolecular scaling constant * total move count. (dG volume is
// the volume dependent term that is not actually related to the
// 'collision' rate, but rather the volume we are simulating.

// Begin normal steps.
	rate = complexList->getTotalFlux();
	do {

		rchoice = rate * drand48();
		stime += (log(1. / (1.0 - drand48())) / rate);

		// trajectory output via outputtime option
		if (exportStatesTime) {
			exportTime(stime, &last_trajectory_time);
		}

		complexList->doBasicChoice(rchoice, stime);
		rate = complexList->getTotalFlux();
		current_state_count++;

		if (exportStatesInterval) {
			exportInterval(stime, current_state_count);
		}

		if (stopcount > 0 && stopoptions) {
			stopFlag = false;
			first = simOptions->getStopComplexes(0);
			traverse = first;
			stopFlag = complexList->checkStopComplexList(traverse->citem);
			while (traverse->next != NULL && !stopFlag) {
				traverse = traverse->next;
				stopFlag = complexList->checkStopComplexList(traverse->citem);
			}
			if (!stopFlag && first != NULL)
				delete first;
		}

	} while (stime < maxsimtime && !stopFlag);

	if (stopFlag) {
		dumpCurrentStateToPython();
		if (strcmp(traverse->tag, "REVERSE") == 0)
			simOptions->stopResultBimolecular("Reverse", current_seed, stime, frate, traverse->tag);
		else
			simOptions->stopResultBimolecular("Forward", current_seed, stime, frate, traverse->tag);
		delete first;
	} else {
		timeOut++;
		dumpCurrentStateToPython();
		simOptions->stopResultBimolecular("FTime", current_seed, stime, frate,
		NULL);
=======
void SimulationSystem::SimulationLoop_FirstStep( void )
{
  double rchoice,rate,stime=0.0, ctime=0.0;
  bool checkresult = false;

  double maxsimtime;
  long stopcount;
  long stopoptions;
  class stopcomplexes *traverse = NULL, *first = NULL;
  long ointerval;
  long trajMode;
  double otime;
  double otime_interval;
  double frate = 0.0;

  getLongAttr(system_options, output_interval,&ointerval);		// FD: here the parameters set, and the PyObject is accessed
  getDoubleAttr(system_options, output_time,&otime);
  getLongAttr(system_options, use_stop_conditions,&stopoptions);
  getLongAttr(system_options, stop_count,&stopcount);
  getDoubleAttr(system_options, simulation_time,&maxsimtime);
  getDoubleAttr(system_options, output_time, &otime_interval );

  complexList->initializeList();

  rate = complexList->getJoinFlux();

  // scomplexlist returns a 0.0 rate if there was a single complex in
  // the system, and a -1.0 rate if there are exactly 0 join moves. So
  // the 0.0 rate should probably be caught, though if you use a
  // single complex system for a starting state it's probably
  // deserved.

  if ( rate == 0.0 )
    { // no initial moves
      printStatusLine_First_Bimolecular( system_options, current_seed, STOPRESULT_NOMOVES, 0.0, 0.0, NULL );
      return;
    }

  rchoice = rate * drand48();

  complexList->doJoinChoice( rchoice );

  // store the forward rate used for the initial step so we can record it.
  frate = rate * dnaEnergyModel->getJoinRate_NoVolumeTerm() / dnaEnergyModel->getJoinRate() ; 

  // Begin normal steps.
  rate = complexList->getTotalFlux();
  do {
    
    rchoice = rate * drand48();
    stime += (log( 1. / (1.0 - drand48()) ) / rate ); 
    

    complexList->doBasicChoice( rchoice, stime );
    rate = complexList->getTotalFlux();

    if( stopcount > 0 && stopoptions)
      {
        checkresult = false;
        first = getStopComplexList( system_options, 0 );
        traverse = first;
        checkresult = complexList->checkStopComplexList( traverse->citem );
        while( traverse->next != NULL && !checkresult )
          {
            traverse = traverse->next;
            checkresult = complexList->checkStopComplexList( traverse->citem );
          }
        if( !checkresult && first != NULL)
          delete first;
      }
  } while( stime < maxsimtime && !checkresult );
      
  // if( !sMode && otime > 0.0 )
  //   {
  //     complexList->printComplexList(0);
  //     printf("Final state reached: Time: %6.6e\n",stime);
  //   }

  if( checkresult )
    {
	  dumpCurrentStateToPython();
      if( strcmp( traverse->tag, "REVERSE") == 0 )
        printStatusLine_First_Bimolecular( system_options, current_seed, STOPRESULT_REVERSE, stime, frate, traverse->tag );
      else 
        printStatusLine_First_Bimolecular( system_options, current_seed, STOPRESULT_FORWARD, stime, frate, traverse->tag );
      delete first;
    }
  else
    {
	  dumpCurrentStateToPython();
      printStatusLine_First_Bimolecular( system_options, current_seed, STOPRESULT_FTIME, stime, frate, NULL );
    }
  // if( ! sMode )
  //   printf("Trajectory Completed\n");
  
}

 
 ///////////////////////////////////////////////////////////
 // void dumpCurrentStateToPython( void );				  //
 // 													  //
 // Helper function to send current state to python side. //
 ///////////////////////////////////////////////////////////

void SimulationSystem::dumpCurrentStateToPython( void )
{
  int id;
  char *names, *sequence, *structure;
  double energy;
  SComplex *temp;
  temp = complexList->dumpComplexListToPython();
  while( temp != NULL )
	{
	  temp->dumpComplexEntryToPython( &id, &names, &sequence, &structure, &energy );
	  printComplexStateLine( system_options, current_seed, id, names, sequence, structure, energy );
	  temp = temp->next;
>>>>>>> a525321a
	}

}

///////////////////////////////////////////////////////////
// void dumpCurrentStateToPython( void );				  //
// 													  //
// Helper function to send current state to python side. //
///////////////////////////////////////////////////////////
void SimulationSystem::dumpCurrentStateToPython(void) {
	int id;
	char *names, *sequence, *structure;
	double energy;
	SComplexListEntry *temp;
	temp = complexList->getFirst();
	while (temp != NULL) {
		temp->dumpComplexEntryToPython(&id, &names, &sequence, &structure, &energy);
		printComplexStateLine(simOptions->getPythonSettings(), current_seed, id, names, sequence, structure, energy);
		temp = temp->next;
	}
}

/////////////////////////////////////////////////////////////////////////////////////
// void sendTransitionStateVectorToPython( boolvector transition_states );		   //
// 																				   //
// Helper function to prepare a Python list object containing the bool information //
//  about which transition states we are in.									   //
/////////////////////////////////////////////////////////////////////////////////////

void SimulationSystem::sendTransitionStateVectorToPython(boolvector transition_states, double current_time) {
	PyObject *mylist = PyList_New((Py_ssize_t) transition_states.size());
// we now have a new reference here that we'll need to DECREF.

	if (mylist == NULL)
		return; // TODO: Perhaps raise an exception to the Python side here that
				// we couldn't pass the information back...

	boolvector_iterator it;
	Py_ssize_t index = 0;

	for (it = transition_states.begin(); it < transition_states.end(); it++) {
		if (*it) // bool value was true
		{
			Py_INCREF(Py_True);
			PyList_SET_ITEM(mylist, index, Py_True);
			// ownership of this reference to Py_True has now been stolen by PyList_SET_ITEM.
		} else {
			Py_INCREF(Py_False);
			PyList_SET_ITEM(mylist, index, Py_False);
			// ownership of this reference to Py_False has now been stolen by PyList_SET_ITEM.
		}
		index++;
	}

	PyObject *transition_tuple = Py_BuildValue("dO", current_time, mylist);
// we now have a new reference to transition_tuple.  note that our
// reference to mylist has NOT been stolen by this call [it was
// increffed in the call itself, so we can decref now with no
// worries]
	Py_DECREF(mylist);
// we now have no references to mylist directly owned [though transition tuple has one via BuildValue]

	pushTransitionInfo(system_options, transition_tuple);
//sim_options->sendTransitionInfo(transition_tuple);

// transition_tuple has been decreffed by this macro, so we no longer own any references to it

}

///////////////////////////////////////////////////////////
// void sendTrajectory_CurrentStateToPython( void );	  //
// 													  //
// Helper function to send current state to python side. //
///////////////////////////////////////////////////////////

<<<<<<< HEAD
void SimulationSystem::sendTrajectory_CurrentStateToPython(double current_time, int arrType) {
	int id;
	char *names, *sequence, *structure;
	double energy;
	SComplexListEntry *temp;
	temp = complexList->getFirst();
	while (temp != NULL) {

		temp->dumpComplexEntryToPython(&id, &names, &sequence, &structure, &energy);

		pushTrajectoryComplex(system_options, current_seed, id, names, sequence, structure, energy);

		temp = temp->next;
=======
 ///////////////////////////////////////////////////////////
 // void sendTrajectory_CurrentStateToPython( void );	  //
 // 													  //
 // Helper function to send current state to python side. //
 ///////////////////////////////////////////////////////////

void SimulationSystem::sendTrajectory_CurrentStateToPython( double current_time )
{
  int id;
  char *names, *sequence, *structure;
  double energy;
  SComplex *temp;
  temp = complexList->dumpComplexListToPython();
  while( temp != NULL )
	{
	  temp->dumpComplexEntryToPython( &id, &names, &sequence, &structure, &energy );
	  pushTrajectoryComplex( system_options, current_seed, id, names, sequence, structure, energy );
	  temp = temp->next;
>>>>>>> a525321a
	}

	pushTrajectoryInfo(system_options, current_time);
	pushTrajectoryInfo2(system_options, arrType);

}

// FD: OK to have alternate_start = NULL
int SimulationSystem::InitializeSystem(PyObject *alternate_start) {
	class StrandComplex *tempcomplex;
	class identList *id;

	simOptions->generateComplexes(alternate_start, current_seed);

// FD: Somehow, check if complex list is pre-populated.
	startState = NULL;
	if (complexList != NULL)
		delete complexList;

	complexList = new SComplexList(energyModel);

// FD: this is the python - C interface
	for (int i = 0; i < simOptions->myComplexes->size(); i++) {

		char* tempSequence = copyToCharArray(simOptions->myComplexes->at(i).sequence);
		char* tempStructure = copyToCharArray(simOptions->myComplexes->at(i).structure);

		id = simOptions->myComplexes->at(i).list;

		tempcomplex = new StrandComplex(tempSequence, tempStructure, id);

		startState = tempcomplex;
		complexList->addComplex(tempcomplex);

	}

	return 0;
}

void SimulationSystem::InitializeRNG(void) {

	FILE *fp = NULL;

	if (simOptions->useFixedRandomSeed()) {
		current_seed = simOptions->getInitialSeed();
	} else {
		if ((fp = fopen("/dev/urandom", "r")) != NULL) { // if urandom exists, use it to provide a seed
			long deviceseed;
			fread(&deviceseed, sizeof(long), 1, fp);

			current_seed = deviceseed;
			fclose(fp);
		} else // use the possibly flawed time as a seed.
		{
			current_seed = time(NULL);
		}
	}
// now initialize this generator using our random seed, so that we can reproduce as necessary.
	srand48(current_seed);
}

void SimulationSystem::generateNextRandom(void) {
	current_seed = lrand48();
	srand48(current_seed);
}

PyObject *SimulationSystem::calculateEnergy(PyObject *start_state, int typeflag) {
	double *values = NULL;
	PyObject *retval = NULL;

// calc based on current state, do not clean up anything.
	if (start_state != Py_None) {
		InitializeSystem(start_state);
		complexList->initializeList();
	}

	values = complexList->getEnergy(typeflag); // NUPACK energy output : bimolecular penalty, no Volume term.
// number is complexList->getCount()

	retval = PyTuple_New(complexList->getCount());
// New Reference, we return it.
// The complex list is a linked list and new items are added at the head; so we need to reverse the resulting list to get the data back out.
	for (int loop = complexList->getCount() - 1; loop >= 0; loop--)
		PyTuple_SET_ITEM(retval, loop, PyFloat_FromDouble(values[loop]));
// the reference from PyFloat_FromDouble is immediately stolen by PyTuple_SET_ITEM.

	delete[] values;

	return retval;
}

void SimulationSystem::printTransition(double input) {

	cout << "Using RNG =" << input;
	Move* myMove = startState->getChoice(&input);
	cout << ", we selected move: \n " << myMove->toString(simOptions->energyOptions) << " \n ";

}

void SimulationSystem::exportTime(double simTime, double* lastExportTime) {

	if (simTime - *lastExportTime > simOptions->getOTime()) {

		*lastExportTime += simOptions->getOTime();
		sendTrajectory_CurrentStateToPython(*lastExportTime);

	}

}

void SimulationSystem::exportInterval(double simTime, int transitionCount, int arrType) {

	if ((transitionCount % simOptions->getOInterval()) == 0) {
		sendTrajectory_CurrentStateToPython(simTime, arrType);
//		sendTrajectory_CurrentArrMoveToPython(arrType);
	}

}

void SimulationSystem::printAllMoves() {

	complexList->initializeList();

	// also generate the half contexts
	complexList->updateLocalContext();

	complexList->printComplexList();

	startState->printAllMoves();

}

// FD: a simple peak into the initial state
void SimulationSystem::InitialInfo(void) {

	if (InitializeSystem() != 0) {
		return;
	}

	printAllMoves();

	if (simOptions->usingArrhenius()) {

		cout << " ** \n ** \n ** \n";
		Loop::setPrimeRates(true);
		complexList->regenerateMoves();
//		startState->printAllMoves();

		Loop::setPrimeRates(false);

	}

	// print info on bimolecular rates
	double biRate = complexList->getJoinFlux(simOptions);

	cout << "biRate is " << biRate;
	cout << " \n \n";

}
<|MERGE_RESOLUTION|>--- conflicted
+++ resolved
@@ -6,10 +6,6 @@
 #include "options.h"
 #include "ssystem.h"
 #include "simoptions.h"
-<<<<<<< HEAD
-=======
-
->>>>>>> a525321a
 
 #include <string.h>
 #include <time.h>
@@ -45,17 +41,9 @@
 
 }
 
-<<<<<<< HEAD
 void SimulationSystem::construct(void) {
 
 	bool hflag = false;
-=======
-
-
-SimulationSystem::SimulationSystem( PyObject *system_o )
-{
-  bool hflag = false;
->>>>>>> a525321a
 #ifdef PROFILING
 	if (!IsHeapProfilerRunning())
 	{
@@ -65,7 +53,6 @@
 	ProfilerStart("ssystem_init_profile.prof");
 #endif
 
-<<<<<<< HEAD
 // We no longer need the below line; we are guaranteed that options
 // will have a good reference for the lifetime of our object, as the
 // controlling wrapper in multistrand_module.cc grabs the reference.
@@ -87,40 +74,6 @@
 	exportStatesInterval = (simOptions->getOInterval() >= 0);
 	exportStatesTime = (simOptions->getOTime() >= 0);
 
-=======
-  system_options = system_o;
-  system_options_wrapper = new PSimOptions(system_o);
-  // We no longer need the below line; we are guaranteed that options
-  // will have a good reference for the lifetime of our object, as the
-  // controlling wrapper in multistrand_module.cc grabs the reference.
-
-  //Py_INCREF( system_options );
-
-  getLongAttr(system_options, simulation_mode, &simulation_mode );
-  //simulation_mode = system_options_wrapper->getSimulationMode();
-
-  getLongAttr(system_options, num_simulations, &simulation_count_remaining);
-  //simulation_count_remaining = system_options_wrapper->getSimulationCount();
-
-
-  if( Loop::GetEnergyModel() == NULL)
-    {
-      dnaEnergyModel = NULL;
-
-      if(  testLongAttr(system_options, parameter_type,=,0) )
-        dnaEnergyModel = new ViennaEnergyModel( system_options );
-      else
-        dnaEnergyModel = new NupackEnergyModel( system_options );
-      Loop::SetEnergyModel( dnaEnergyModel );
-    }
-  else
-    {
-      dnaEnergyModel = Loop::GetEnergyModel();
-    }
-  
-  startState = NULL;
-  complexList = NULL; 
->>>>>>> a525321a
 #ifdef PROFILING
 	ProfilerStop();
 	if (hflag)
@@ -177,33 +130,8 @@
 	startState = NULL;
 }
 
-<<<<<<< HEAD
 void SimulationSystem::StartSimulation(void) {
 	bool hflag = false;
-=======
-
-void SimulationSystem::InfoInitial( void )
-{
-  bool hflag = false;
-
-  printf("Starting information dump about the initial state.	\n");
-  printf("Initializing system now \n");
-
-  if( InitializeSystem() != 0)
-	return;
-
-  printf("Initializing list now \n");
-  complexList->initializeList();
-
-  complexList->printComplexList(2);
-
-}
-
-
-void SimulationSystem::StartSimulation( void )
-{
-  bool hflag = false;
->>>>>>> a525321a
 #ifdef PROFILING
 	if (!IsHeapProfilerRunning())
 	{
@@ -212,7 +140,6 @@
 	}
 	ProfilerStart("ssystem_run_profile.prof");
 #endif
-<<<<<<< HEAD
 
 	InitializeRNG();
 
@@ -226,23 +153,6 @@
 		StartSimulation_Standard();
 
 	finalizeSimulation();
-=======
-  printf("Simulation Mode TEST: %d\n",simulation_mode);
-  if( simulation_mode & SIMULATION_MODE_FLAG_FIRST_BIMOLECULAR )
-    {
-      StartSimulation_FirstStep();
-    }
-  else if( simulation_mode & SIMULATION_MODE_FLAG_TRAJECTORY )
-    {
-      StartSimulation_Trajectory();
-    }
-  else if( simulation_mode & SIMULATION_MODE_FLAG_TRANSITION )
-    {
-      StartSimulation_Transition();
-    }
-  else
-    StartSimulation_Standard();
->>>>>>> a525321a
 
 #ifdef PROFILING
 	ProfilerStop();
@@ -307,7 +217,6 @@
 
 void SimulationSystem::finalizeRun(void) {
 
-<<<<<<< HEAD
 	simulation_count_remaining--;
 	pingAttr(system_options, increment_trajectory_count);
 
@@ -324,59 +233,6 @@
 	if (timeOut > 0) {
 
 		cout << "time-out detected x" << timeOut << "\n";
-=======
-void SimulationSystem::SimulationLoop_Standard( void )
-{
-  double rchoice,rate,stime,ctime;
-  // Could really use some commenting on these local vars.
-  rchoice = rate = stime = ctime = 0.0;
-
-
-  double maxsimtime;
-  maxsimtime = -1.0;
-  
-  int curcount = 0;
-  bool checkresult = false;
-  long stopcount = 0, stopoptions = 0;
-  class stopcomplexes *traverse = NULL, *first=NULL;
-
-  getLongAttr(system_options, use_stop_conditions,&stopoptions);
-  getLongAttr(system_options, stop_count,&stopcount);
-  getDoubleAttr(system_options, simulation_time,&maxsimtime);
-
-  complexList->initializeList();
-
-  rate = complexList->getTotalFlux();
- 
-  do {
-
-    rchoice = rate * drand48();
-    
-    stime += (log( 1. / (1.0 - drand48()) ) / rate ); 
-    // 1.0 - drand as drand returns in the [0.0, 1.0) range, we need a (0.0,1.0] range.
-    // see notes below in First Step mode.
-
-	if( stime < maxsimtime )  
-	  {
-		// Why check here? Because we want to report the final state
-		// as the one we were in before transitioning past the maximum
-		// time, rather than the one after it. This is not entirely
-		// obvious - to see why, look at a max time simulation for
-		// finding an equilibrium distribution. What state are we
-		// likely to observe after the time expires? Let's look at the
-		// previous state - the more stable the state, the less total
-		// rate out and thus the expected time for transition is
-		// higher. So in our most likely case for what state we'll see
-		// /after/ the max sim time is hit is actually the (more)
-		// unstable state it transitioned to! 
-
-		// FD: Mathematically, this is also the right move, because
-		// the system is in the previous state when the time-bound passed.
-		// See also the memoryless property of Markov chains.
-
-		complexList->doBasicChoice( rchoice, stime );
-		rate = complexList->getTotalFlux();
->>>>>>> a525321a
 
 	}
 
@@ -707,7 +563,6 @@
 
 	}
 
-<<<<<<< HEAD
 }
 
 void SimulationSystem::SimulationLoop_FirstStep(void) {
@@ -814,124 +669,6 @@
 		dumpCurrentStateToPython();
 		simOptions->stopResultBimolecular("FTime", current_seed, stime, frate,
 		NULL);
-=======
-void SimulationSystem::SimulationLoop_FirstStep( void )
-{
-  double rchoice,rate,stime=0.0, ctime=0.0;
-  bool checkresult = false;
-
-  double maxsimtime;
-  long stopcount;
-  long stopoptions;
-  class stopcomplexes *traverse = NULL, *first = NULL;
-  long ointerval;
-  long trajMode;
-  double otime;
-  double otime_interval;
-  double frate = 0.0;
-
-  getLongAttr(system_options, output_interval,&ointerval);		// FD: here the parameters set, and the PyObject is accessed
-  getDoubleAttr(system_options, output_time,&otime);
-  getLongAttr(system_options, use_stop_conditions,&stopoptions);
-  getLongAttr(system_options, stop_count,&stopcount);
-  getDoubleAttr(system_options, simulation_time,&maxsimtime);
-  getDoubleAttr(system_options, output_time, &otime_interval );
-
-  complexList->initializeList();
-
-  rate = complexList->getJoinFlux();
-
-  // scomplexlist returns a 0.0 rate if there was a single complex in
-  // the system, and a -1.0 rate if there are exactly 0 join moves. So
-  // the 0.0 rate should probably be caught, though if you use a
-  // single complex system for a starting state it's probably
-  // deserved.
-
-  if ( rate == 0.0 )
-    { // no initial moves
-      printStatusLine_First_Bimolecular( system_options, current_seed, STOPRESULT_NOMOVES, 0.0, 0.0, NULL );
-      return;
-    }
-
-  rchoice = rate * drand48();
-
-  complexList->doJoinChoice( rchoice );
-
-  // store the forward rate used for the initial step so we can record it.
-  frate = rate * dnaEnergyModel->getJoinRate_NoVolumeTerm() / dnaEnergyModel->getJoinRate() ; 
-
-  // Begin normal steps.
-  rate = complexList->getTotalFlux();
-  do {
-    
-    rchoice = rate * drand48();
-    stime += (log( 1. / (1.0 - drand48()) ) / rate ); 
-    
-
-    complexList->doBasicChoice( rchoice, stime );
-    rate = complexList->getTotalFlux();
-
-    if( stopcount > 0 && stopoptions)
-      {
-        checkresult = false;
-        first = getStopComplexList( system_options, 0 );
-        traverse = first;
-        checkresult = complexList->checkStopComplexList( traverse->citem );
-        while( traverse->next != NULL && !checkresult )
-          {
-            traverse = traverse->next;
-            checkresult = complexList->checkStopComplexList( traverse->citem );
-          }
-        if( !checkresult && first != NULL)
-          delete first;
-      }
-  } while( stime < maxsimtime && !checkresult );
-      
-  // if( !sMode && otime > 0.0 )
-  //   {
-  //     complexList->printComplexList(0);
-  //     printf("Final state reached: Time: %6.6e\n",stime);
-  //   }
-
-  if( checkresult )
-    {
-	  dumpCurrentStateToPython();
-      if( strcmp( traverse->tag, "REVERSE") == 0 )
-        printStatusLine_First_Bimolecular( system_options, current_seed, STOPRESULT_REVERSE, stime, frate, traverse->tag );
-      else 
-        printStatusLine_First_Bimolecular( system_options, current_seed, STOPRESULT_FORWARD, stime, frate, traverse->tag );
-      delete first;
-    }
-  else
-    {
-	  dumpCurrentStateToPython();
-      printStatusLine_First_Bimolecular( system_options, current_seed, STOPRESULT_FTIME, stime, frate, NULL );
-    }
-  // if( ! sMode )
-  //   printf("Trajectory Completed\n");
-  
-}
-
- 
- ///////////////////////////////////////////////////////////
- // void dumpCurrentStateToPython( void );				  //
- // 													  //
- // Helper function to send current state to python side. //
- ///////////////////////////////////////////////////////////
-
-void SimulationSystem::dumpCurrentStateToPython( void )
-{
-  int id;
-  char *names, *sequence, *structure;
-  double energy;
-  SComplex *temp;
-  temp = complexList->dumpComplexListToPython();
-  while( temp != NULL )
-	{
-	  temp->dumpComplexEntryToPython( &id, &names, &sequence, &structure, &energy );
-	  printComplexStateLine( system_options, current_seed, id, names, sequence, structure, energy );
-	  temp = temp->next;
->>>>>>> a525321a
 	}
 
 }
@@ -1007,7 +744,6 @@
 // Helper function to send current state to python side. //
 ///////////////////////////////////////////////////////////
 
-<<<<<<< HEAD
 void SimulationSystem::sendTrajectory_CurrentStateToPython(double current_time, int arrType) {
 	int id;
 	char *names, *sequence, *structure;
@@ -1021,26 +757,6 @@
 		pushTrajectoryComplex(system_options, current_seed, id, names, sequence, structure, energy);
 
 		temp = temp->next;
-=======
- ///////////////////////////////////////////////////////////
- // void sendTrajectory_CurrentStateToPython( void );	  //
- // 													  //
- // Helper function to send current state to python side. //
- ///////////////////////////////////////////////////////////
-
-void SimulationSystem::sendTrajectory_CurrentStateToPython( double current_time )
-{
-  int id;
-  char *names, *sequence, *structure;
-  double energy;
-  SComplex *temp;
-  temp = complexList->dumpComplexListToPython();
-  while( temp != NULL )
-	{
-	  temp->dumpComplexEntryToPython( &id, &names, &sequence, &structure, &energy );
-	  pushTrajectoryComplex( system_options, current_seed, id, names, sequence, structure, energy );
-	  temp = temp->next;
->>>>>>> a525321a
 	}
 
 	pushTrajectoryInfo(system_options, current_time);
